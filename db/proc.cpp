/*
 * Copyright (C) 1997-2001, The University of Queensland
 * Copyright (C) 2000-2001, Sun Microsystems, Inc
 * Copyright (C) 2002-2006, Trent Waddington and Mike Van Emmerik
 *
 * See the file "LICENSE.TERMS" for information on usage and
 * redistribution of this file, and for a DISCLAIMER OF ALL WARRANTIES.
 *
 */

/***************************************************************************/ /**
  * \file    proc.cpp
  * \brief   Implementation of the Proc hierachy (Proc, UserProc, LibProc).
  *               All aspects of a procedure, apart from the actual code in the
  *               Cfg, are stored here
  *
  * Copyright (C) 1997-2001, The University of Queensland, BT group
  * Copyright (C) 2000-2001, Sun Microsystems, Inc
  ******************************************************************************/

/***************************************************************************/ /**
  * \class Proc
  *
  * \var Function::Visited
  * \brief For printCallGraphXML
  * \var Function::prog
  * \brief Program containing this procedure.
  * \var Function::signature
  * \brief The formal signature of this procedure.
  * This information is determined
  * either by the common.hs file (for a library function) or by analysis.
  * \note This belongs in the CALL, because the same procedure can have different
  * signatures if it happens to have varargs. Temporarily here till it can be permanently
  * moved.
  * \var Function::address
  * Procedure's address.
  * \var Function::m_firstCaller
  * first procedure to call this procedure.
  * \var Function::m_firstCallerAddr
  * can only be used once.
  * \var Function::provenTrue
  * All the expressions that have been proven true.
  * (Could perhaps do with a list of some that are proven false)
  * Proof the form r28 = r28 + 4 is stored as map from "r28" to "r28+4" (NOTE: no subscripts)
  * \var Function::recurPremises
  * Premises for recursion group analysis. This is a preservation
  * that is assumed true only for definitions by calls reached in the proof. It also
  * prevents infinite looping of this proof logic.
  * \var Function::callerSet
  * Set of callers (CallStatements that call this procedure).
  * \var Function::cluster
  * Cluster this procedure is contained within.
  ******************************************************************************/
/******************************************************************************
 * Dependencies.
 ******************************************************************************/

#include "proc.h"

#include "types.h"
#include "type.h"
#include "module.h"
#include "statement.h"
#include "register.h"
#include "rtl.h"
#include "prog.h"
#include "hllcode.h"
#include "BinaryFile.h"
#include "frontend.h"
#include "util.h"
#include "signature.h"
#include "boomerang.h"
#include "type/constraint.h"
#include "visitor.h"
#include "log.h"
#include "basicblock.h"

#include <QtCore/QDebug>
#include <QtCore/QFile>
#include <QtCore/QTextStream>
#include <sstream>
#include <algorithm> // For find()
#include <cstring>

#ifdef _WIN32
#undef NO_ADDRESS
#include <windows.h>
#ifndef __MINGW32__
namespace dbghelp {
#include <dbghelp.h>
// dbghelp.h can define ADDRESS
#ifdef ADDRESS
#undef ADDRESS
#endif
};
#endif
#undef NO_ADDRESS
#define NO_ADDRESS ADDRESS::g(-1)
#endif

typedef std::map<Instruction *, int> RefCounter;

extern char debug_buffer[]; // Defined in basicblock.cpp, size DEBUG_BUFSIZE
extern QTextStream &alignStream(QTextStream &str,int align);

/************************
 * Proc methods.
 ***********************/

Function::~Function() {}

void Function::eraseFromParent()
{
    // Replace the entry in the procedure map with -1 as a warning not to decode that address ever again
    Parent->setLocationMap(getNativeAddress(),(Function *)-1);
    // Delete the cfg etc.
    Parent->getFunctionList().remove(this);
    this->deleteCFG();
    delete this;  //Delete ourselves
}

/***************************************************************************/ /**
  *
  * \brief        Constructor with name, native address.
  * \param        uNative - Native address of entry point of procedure
  * \param        sig - the Signature for this Proc
  * \param        mod - the Module this procedure belongs to
  *
  ******************************************************************************/
Function::Function(ADDRESS uNative, Signature *sig, Module *mod)
    : signature(sig), address(uNative), m_firstCaller(nullptr),Parent(mod) {
    assert(mod);
    prog = mod->getParent();
}

/***************************************************************************/ /**
  *
  * \brief        Returns the name of this procedure
  * \returns            the name of this procedure
  ******************************************************************************/
QString Function::getName() const {
    assert(signature);
    return signature->getName();
}

/***************************************************************************/ /**
  *
  * \brief        Sets the name of this procedure
  * \param        nam - new name
  *
  ******************************************************************************/
void Function::setName(const QString &nam) {
    assert(signature);
    signature->setName(nam);
}

/***************************************************************************/ /**
  *
  * \brief        Get the native address (entry point).
  * \returns            the native address of this procedure (entry point)
  ******************************************************************************/
ADDRESS Function::getNativeAddress() const { return address; }

/***************************************************************************/ /**
  *
  * \brief        Set the native address
  * \param a native address of the procedure
  *
  ******************************************************************************/
void Function::setNativeAddress(ADDRESS a) { address = a; }

bool LibProc::isNoReturn() {
    return FrontEnd::noReturnCallDest(getName()) || signature->isNoReturn();
}

/**
 * \var UserProc::cycleGrp
 * Pointer to a set of procedures involved in a recursion group.
 * \note Each procedure in the cycle points to the same set! However, there can be several separate cycles.
 * E.g. in test/source/recursion.c, there is a cycle with f and g, while another is being built up (it only
 * has c, d, and e at the point where the f-g cycle is found).
 * \var UserProc::stmtNumber
 * Current statement number. Makes it easier to split decompile() into smaller pieces.
 * \var UserProc::theReturnStatement
 * We ensure that there is only one return statement now. See code in frontend/frontend.cpp handling case
 * STMT_RET. If no return statement, this will be nullptr.
 * \var  UserProc::parameters
 * The list of parameters, ordered and filtered.
 * Note that a LocationList could be used, but then there would be nowhere to store the types (for DFA based TA)
 * The RHS is just ignored; the list is of ImplicitAssigns.
 * DESIGN ISSUE: it would be nice for the parameters' implicit assignments to be the sole definitions, i.e. not
 * need other implicit assignments for these. But the targets of RefExp's are not expected to change address,
 * so they are not suitable at present (since the addresses regularly get changed as the parameters get
 * recreated).
 * \var UserProc::col
 * A collector for initial parameters (locations used before being defined).  Note that final parameters don't
 * use this; it's only of use during group decompilation analysis (sorting out recursion)
 */

bool UserProc::isNoReturn() {
    // undecoded procs are assumed to always return (and define everything)
    if (!this->isDecoded())
        return false;

    BasicBlock *exitbb = cfg->getExitBB();
    if (exitbb == nullptr)
        return true;
    if (exitbb->getNumInEdges() == 1) {
        Instruction *s = exitbb->getInEdges()[0]->getLastStmt();
        if(!s->isCall())
            return false;
        CallStatement *call = (CallStatement *)s;
        if (call->getDestProc() && call->getDestProc()->isNoReturn())
            return true;
    }
    return false;
}

/***************************************************************************/ /**
  *
  * \brief Return true if this procedure contains the given address
  * \param uAddr address to search for
  * \returns          true if it does
  ******************************************************************************/
bool UserProc::containsAddr(ADDRESS uAddr) {
    BB_IT it;
    for (BasicBlock *bb = cfg->getFirstBB(it); bb; bb = cfg->getNextBB(it))
        if (bb->getRTLs() && bb->getLowAddr() <= uAddr && bb->getHiAddr() >= uAddr)
            return true;
    return false;
}

void Function::renameParam(const char *oldName, const char *newName) { signature->renameParam(oldName, newName); }

/**
 * Modify actuals so that it is now the list of locations that must
 * be passed to this procedure. The modification will be to either add
 * dummy locations to actuals, delete from actuals, or leave it
 * unchanged.
 * Add "dummy" params: this will be required when there are
 *     less live outs at a call site than the number of parameters
 *     expected by the procedure called. This will be a result of
 *     one of two things:
 *     i) a value returned by a preceeding call is used as a
 *        parameter and as such is not detected as defined by the
 *        procedure. E.g.:
 *
 *           foo(bar(x));
 *
 *        Here, the result of bar(x) is used as the first and only
 *        parameter to foo. On some architectures (such as SPARC),
 *        the location used as the first parameter (e.g. %o0) is
 *        also the location in which a value is returned. So, the
 *        call to bar defines this location implicitly as shown in
 *        the following SPARC assembly that may be generated by from
 *        the above code:
 *
 *            mov      x, %o0
 *            call  bar
 *            nop
 *            call  foo
 *
 *       As can be seen, there is no definition of %o0 after the
 *       call to bar and before the call to foo. Adding the integer
 *       return location is therefore a good guess for the dummy
 *       location to add (but may occasionally be wrong).
 *
 *    ii) uninitialised variables are used as parameters to a call
 *
 *    Note that both of these situations can only occur on
 *    architectures such as SPARC that use registers for parameter
 *    passing. Stack parameters must always be pushed so that the
 *    callee doesn't access the caller's non-parameter portion of
 *    stack.
 *
 * This used to be a virtual function, implemented differenty for
 * LibProcs and for UserProcs. But in fact, both need the exact same
 * treatment; the only difference is how the local member "parameters"
 * is set (from common.hs in the case of LibProc objects, or from analysis
 * in the case of UserProcs).
 */
void Function::matchParams(std::list<Exp *> & /*actuals*/, UserProc & /*caller*/) {
    // TODO: not implemented, not used, but large amount of docs :)
}

/**
 * Get a list of types to cast a given list of actual parameters to
 */
std::list<Type> *Function::getParamTypeList(const std::list<Exp *> & /*actuals*/) {
    // TODO: not implemented, not used
    return nullptr;
}

void UserProc::renameParam(const char *oldName, const char *newName) {
    Function::renameParam(oldName, newName);
    // cfg->searchAndReplace(Location::param(oldName, this), Location::param(newName, this));
}

void UserProc::setParamType(const char *nam, SharedType ty) { signature->setParamType(nam, ty); }

void UserProc::setParamType(int idx, SharedType ty) {
    int n = 0;
    StatementList::iterator it;
    for (it = parameters.begin(); n != idx && it != parameters.end(); it++, n++) // find n-th parameter it
        ;
    if (it != parameters.end()) {
        Assignment *a = (Assignment *)*it;
        a->setType(ty);
        // Sometimes the signature isn't up to date with the latest parameters
        signature->setParamType(a->getLeft(), ty);
    }
}

void UserProc::renameLocal(const char *oldName, const char *newName) {
    SharedType ty = locals[oldName];
    const Exp *oldExp = expFromSymbol(oldName);
    locals.erase(oldName);
    Exp *oldLoc = getSymbolFor(oldExp, ty);
    Location *newLoc = Location::local(newName, this);
    mapSymbolToRepl(oldExp, oldLoc, newLoc);
    locals[newName] = ty;
    cfg->searchAndReplace(*oldLoc, newLoc);
}

bool UserProc::searchAll(const Exp &search, std::list<Exp *> &result) { return cfg->searchAll(search, result); }

void Function::printCallGraphXML(QTextStream &os, int depth, bool /*recurse*/) {
    if (!DUMP_XML)
        return;
    Visited = true;
    for (int i = 0; i < depth; i++)
        os << "      ";
    os << "<proc name=\"" << getName() << "\"/>\n";
}

void UserProc::printCallGraphXML(QTextStream &os, int depth, bool recurse) {
    if (!DUMP_XML)
        return;
    bool wasVisited = Visited;
    Visited = true;
    int i;
    for (i = 0; i < depth; i++)
        os << "      ";
    os << "<proc name=\"" << getName() << "\">\n";
    if (recurse) {
        for (auto &elem : calleeList)
            (elem)->printCallGraphXML(os, depth + 1, !wasVisited && !(elem)->isVisited());
    }
    for (i = 0; i < depth; i++)
        os << "      ";
    os << "</proc>\n";
}

void Function::printDetailsXML() {
    if (!DUMP_XML)
        return;
    QFile file(Boomerang::get()->getOutputPath() + getName() + "-details.xml");
    if(!file.open(QFile::WriteOnly)) {
        qDebug() << "Can't write to file:" << file.fileName();
        return;
    }
    QTextStream out(&file);
    out << "<proc name=\"" << getName() << "\">\n";
    unsigned i;
    for (i = 0; i < signature->getNumParams(); i++)
        out << "   <param name=\"" << signature->getParamName(i) << "\" "
            << "exp=\"" << signature->getParamExp(i) << "\" "
            << "type=\"" << signature->getParamType(i)->getCtype() << "\"\n";
    for (i = 0; i < signature->getNumReturns(); i++)
        out << "   <return exp=\"" << signature->getReturnExp(i) << "\" "
            << "type=\"" << signature->getReturnType(i)->getCtype() << "\"/>\n";
    out << "</proc>\n";
}
void Function::removeFromParent() {
    assert(Parent);
    Parent->getFunctionList().remove(this);
    Parent->setLocationMap(address,nullptr);
}

Function::Function()
    : Visited(false), prog(nullptr), signature(nullptr), address(ADDRESS::g(0L)), m_firstCaller(nullptr),
      m_firstCallerAddr(ADDRESS::g(0L)), Parent(nullptr) {

}
void Function::setParent(Module *c) {
    if(c==Parent)
        return;
    removeFromParent();
    Parent = c;
    c->getFunctionList().push_back(this);
    c->setLocationMap(address,this);
}

void UserProc::printDecodedXML() {
    if (!DUMP_XML)
        return;
    QFile file(Boomerang::get()->getOutputPath() + getName() + "-decoded.xml");
    if(!file.open(QFile::WriteOnly)) {
        qDebug() << "Can't write to file:" << file.fileName();
        return;
    }
    QTextStream out(&file);
    out << "<proc name=\"" << getName() << "\">\n";
    out << "    <decoded>\n";
    QString enc;
    QTextStream os(&enc);
    print(os);
    out << enc.toHtmlEscaped();
    out << "    </decoded>\n";
    out << "</proc>\n";
}

void UserProc::printAnalysedXML() {
    if (!DUMP_XML)
        return;
    QFile file(Boomerang::get()->getOutputPath() + getName() + "-analysed.xml");
    if(!file.open(QFile::WriteOnly)) {
        qDebug() << "Can't write to file:" << file.fileName();
        return;
    }
    QTextStream out(&file);
    out << "<proc name=\"" << getName() << "\">\n";
    out << "    <analysed>\n";
    QString enc;
    QTextStream os(&enc);
    print(os);
    out << enc.toHtmlEscaped();
    out << "    </analysed>\n";
    out << "</proc>\n";
}

void UserProc::printSSAXML() {
    if (!DUMP_XML)
        return;
    QFile file(Boomerang::get()->getOutputPath() + getName() + "-ssa.xml");
    if(!file.open(QFile::WriteOnly)) {
        qDebug() << "Can't write to file:" << file.fileName();
        return;
    }
    QTextStream out(&file);
    out << "<proc name=\"" << getName() << "\">\n";
    out << "    <ssa>\n";
    QString enc;
    QTextStream os(&enc);
    print(os);
    out << enc.toHtmlEscaped();
    out << "    </ssa>\n";
    out << "</proc>\n";
}

void UserProc::printXML() {
    if (!DUMP_XML)
        return;
    printDetailsXML();
    printSSAXML();
    prog->printCallGraphXML();
    printUseGraph();
}

void UserProc::printUseGraph() {
    QFile file(Boomerang::get()->getOutputPath() + getName() + "-usegraph.dot");
    if(!file.open(QFile::WriteOnly)) {
        qDebug() << "Can't write to file:" << file.fileName();
        return;
    }
    QTextStream out(&file);
    out << "digraph " << getName() << " {\n";
    StatementList stmts;
    getStatements(stmts);
    StatementList::iterator it;
    for (it = stmts.begin(); it != stmts.end(); it++) {
        Instruction *s = *it;
        if (s->isPhi())
            out << s->getNumber() << " [shape=diamond];\n";
        LocationSet refs;
        s->addUsedLocs(refs);
        LocationSet::iterator rr;
        for (rr = refs.begin(); rr != refs.end(); rr++) {
            if (((Exp *)*rr)->isSubscript()) {
                RefExp *r = (RefExp *)*rr;
                if (r->getDef())
                    out << r->getDef()->getNumber() << " -> " << s->getNumber() << ";\n";
            }
        }
    }
    out << "}\n";
}

//! Get the first procedure that calls this procedure (or null for main/start).
Function *Function::getFirstCaller() {
    if (m_firstCaller == nullptr && m_firstCallerAddr != NO_ADDRESS) {
        m_firstCaller = prog->findProc(m_firstCallerAddr);
        m_firstCallerAddr = NO_ADDRESS;
    }
    return m_firstCaller;
}

/**********************
 * LibProc methods.
 *********************/

/***************************************************************************/ /**
  *
  * \brief        Constructor with name, native address.
  * \param        mod - Module that contains this Function
  * \param        name - Name of procedure
  * \param        uNative - Native address of entry point of procedure
  ******************************************************************************/
LibProc::LibProc(Module *mod, const QString &name, ADDRESS uNative) : Function(uNative, nullptr,mod) {
    Signature *sig = mod->getLibSignature(name);
    signature = sig;
}

LibProc::~LibProc() {}

//! Get the RHS that is proven for left
Exp *LibProc::getProven(Exp *left) {
    // Just use the signature information (all we have, after all)
    return signature->getProven(left);
}

bool LibProc::isPreserved(Exp *e) { return signature->isPreserved(e); }

/**********************
 * UserProc methods.
 *********************/

UserProc::UserProc()
    : Function(), cfg(nullptr), status(PROC_UNDECODED),
      // decoded(false), analysed(false),
      nextLocal(0), nextParam(0), // decompileSeen(false), decompiled(false), isRecursive(false)
      cycleGrp(nullptr), theReturnStatement(nullptr) {
    localTable.setProc(this);
}
/***************************************************************************/ /**
  *
  * \brief        Constructor with name, native address.
  * \param mod - Module that contains this Function
  * \param name - Name of procedure
  * \param uNative - Native address of entry point of procedure
  *
  ******************************************************************************/
UserProc::UserProc(Module *mod, const QString &name, ADDRESS uNative)
    : // Not quite ready for the below fix:
      // Proc(prog, uNative, prog->getDefaultSignature(name.c_str())),
      Function(uNative, new Signature(name),mod),
      cfg(new Cfg()), status(PROC_UNDECODED), cycleGrp(nullptr), theReturnStatement(nullptr), DFGcount(0) {
    cfg->setProc(this); // Initialise cfg.myProc
    localTable.setProc(this);
}

UserProc::~UserProc() { deleteCFG(); }

/***************************************************************************/ /**
  *
  * \brief        Deletes the whole Cfg for this proc object. Also clears the
  * cfg pointer, to prevent strange errors after this is called
  *
  ******************************************************************************/
void UserProc::deleteCFG() {
    delete cfg;
    cfg = nullptr;
}

class lessEvaluate : public std::binary_function<SyntaxNode *, SyntaxNode *, bool> {
  public:
    bool operator()(const SyntaxNode *x, const SyntaxNode *y) const {
        return ((SyntaxNode *)x)->getScore() > ((SyntaxNode *)y)->getScore();
    }
};
/**
 * Returns an abstract syntax tree for the procedure in the internal representation. This function actually
 * _calculates_ * this value and is expected to do so expensively.
 */
SyntaxNode *UserProc::getAST() {
    int numBBs = 0;
    BlockSyntaxNode *init = new BlockSyntaxNode();
    BB_IT it;
    for (BasicBlock *bb = cfg->getFirstBB(it); bb; bb = cfg->getNextBB(it)) {
        BlockSyntaxNode *b = new BlockSyntaxNode();
        b->setBB(bb);
        init->addStatement(b);
        numBBs++;
    }

    // perform a best first search for the nicest AST
    std::priority_queue<SyntaxNode *, std::vector<SyntaxNode *>, lessEvaluate> ASTs;
    ASTs.push(init);

    SyntaxNode *best = init;
    int best_score = init->getScore();
    int count = 0;
    while (!ASTs.empty()) {
        if (best_score < numBBs * 2) {
            LOG << "exit early: " << best_score << "\n";
            break;
        }

        SyntaxNode *top = ASTs.top();
        ASTs.pop();
        int score = top->evaluate(top);

        printAST(top); // debug

        if (score < best_score) {
            if (best && top != best)
                delete best;
            best = top;
            best_score = score;
        }

        count++;
        if (count > 100)
            break;

        // add successors
        std::vector<SyntaxNode *> successors;
        top->addSuccessors(top, successors);
        for (auto &successor : successors) {
            // successors[i]->addToScore(top->getScore());    // uncomment for A*
            successor->addToScore(successor->getDepth()); // or this
            ASTs.push(successor);
        }

        if (top != best)
            delete top;
    }

    // clean up memory
    while (!ASTs.empty()) {
        SyntaxNode *top = ASTs.top();
        ASTs.pop();
        if (top != best)
            delete top;
    }

    return best;
}

//! Print ast to a file
void UserProc::printAST(SyntaxNode *a) {
    static int count = 1;
    char s[1024];
    if (a == nullptr)
        a = getAST();
    sprintf(s, "ast%i-%s.dot", count++, qPrintable(getName()));
    QFile tgt(s);
    if(!tgt.open(QFile::WriteOnly)){
        return; //TODO: report error ?
    }
    QTextStream of(&tgt);
    of << "digraph " << getName() << " {" << '\n';
    of << "     label=\"score: " << a->evaluate(a) << "\";" << '\n';
    a->printAST(a, of);
    of << "}" << '\n';
}

/***************************************************************************/ /**
  *
  * \brief Records that this procedure has been decoded.
  *
  ******************************************************************************/
void UserProc::setDecoded() {
    setStatus(PROC_DECODED);
    printDecodedXML();
}

/***************************************************************************/ /**
  *
  * \brief Removes the decoded bit and throws away all the current information
  * about this procedure.
  *
  ******************************************************************************/
void UserProc::unDecode() {
    cfg->clear();
    setStatus(PROC_UNDECODED);
}

/***************************************************************************/ /**
  *
  * \brief    Get the BB with the entry point address for this procedure
  * \note (not always the first BB)
  * \returns        Pointer to the entry point BB, or nullptr if not found
  *
  ******************************************************************************/
BasicBlock *UserProc::getEntryBB() { return cfg->getEntryBB(); }

/***************************************************************************/ /**
  *
  * \brief        Set the entry BB for this procedure (constructor has the entry address)
  *
  ******************************************************************************/
void UserProc::setEntryBB() {
    std::list<BasicBlock *>::iterator bbit;
    BasicBlock *pBB = cfg->getFirstBB(bbit); // Get an iterator to the first BB
    // Usually, but not always, this will be the first BB, or at least in the first few
    while (pBB && address != pBB->getLowAddr()) {
        pBB = cfg->getNextBB(bbit);
    }
    cfg->setEntryBB(pBB);
}

/***************************************************************************/ /**
  *
  * \brief Add this callee to the set of callees for this proc
  * \param  callee - A pointer to the Proc object for the callee
  *
  ******************************************************************************/
void UserProc::addCallee(Function *callee) {
    // is it already in? (this is much slower than using a set)
    std::list<Function *>::iterator cc;
    for (cc = calleeList.begin(); cc != calleeList.end(); cc++)
        if (*cc == callee)
            return; // it's already in

    calleeList.push_back(callee);
}
/// code generation
void UserProc::generateCode(HLLCode *hll) {
    assert(cfg);
    assert(getEntryBB());

    cfg->structure();
    removeUnusedLocals();

    // Note: don't try to remove unused statements here; that requires the
    // RefExps, which are all gone now (transformed out of SSA form)!

    if (VERBOSE || Boomerang::get()->printRtl)
        LOG << *this;

    hll->AddProcStart(this);

    // Local variables; print everything in the locals map
    std::map<QString, SharedType >::iterator last = locals.end();
    if (!locals.empty())
        last--;
    for (std::map<QString, SharedType >::iterator it = locals.begin(); it != locals.end(); it++) {
        SharedType locType = it->second;
        if (locType == nullptr || locType->isVoid())
            locType = IntegerType::get(STD_SIZE);
        hll->AddLocal(it->first, locType, it == last);
    }

    if (Boomerang::get()->noDecompile && getName() == "main") {
        StatementList args, results;
        if (prog->getFrontEndId() == PLAT_PENTIUM)
            hll->AddCallStatement(1, nullptr, "PENTIUMSETUP", args, &results);
        else if (prog->getFrontEndId() == PLAT_SPARC)
            hll->AddCallStatement(1, nullptr, "SPARCSETUP", args, &results);
    }

    std::list<BasicBlock *> followSet, gotoSet;
    getEntryBB()->generateCode(hll, 1, nullptr, followSet, gotoSet, this);

    hll->AddProcEnd();

    if (!Boomerang::get()->noRemoveLabels)
        cfg->removeUnneededLabels(hll);

    setStatus(PROC_CODE_GENERATED);
}

/// print this proc, mainly for debugging
void UserProc::print(QTextStream &out, bool html) const {
    QString tgt1;
    QString tgt2;
    QString tgt3;
    QTextStream ost1(&tgt1);
    QTextStream ost2(&tgt2);
    QTextStream ost3(&tgt3);
    printParams(ost1, html);
    dumpLocals(ost1, html);
    col.print(ost2);
    cfg->print(ost3, html);

    signature->print(out, html);
    if (html)
        out << "<br>";
    out << "in cluster " << Parent->getName() << "\n";
    if (html)
        out << "<br>";
    out << tgt1;
    printSymbolMap(out, html);
    if (html)
        out << "<br>";
    out << "live variables: " << tgt2 << "\n";
    if (html)
        out << "<br>";
    out << "end live variables\n" << tgt3 << "\n";
}

void UserProc::setStatus(ProcStatus s) {
    status = s;
    Boomerang::get()->alertProcStatusChange(this);
}

void UserProc::printParams(QTextStream &out, bool html /*= false*/) const {
    if (html)
        out << "<br>";
    out << "parameters: ";
    bool first = true;
    for (auto const &elem : parameters) {
        if (first)
            first = false;
        else
            out << ", ";
        out << ((Assignment *)elem)->getType() << " " << ((Assignment *)elem)->getLeft();
    }
    out << "\n";
    if (html)
        out << "<br>";
    out << "end parameters\n";
}

char *UserProc::prints() {
    QString tgt;
    QTextStream ost(&tgt);
    print(ost);
    strncpy(debug_buffer, qPrintable(tgt), DEBUG_BUFSIZE - 1);
    debug_buffer[DEBUG_BUFSIZE - 1] = '\0';
    return debug_buffer;
}

void UserProc::dump() {
    QTextStream q_cerr(stderr);
    print(q_cerr);
}

void UserProc::printDFG() const {
    QString fname =
        QString("%1%2-%3-dfg.dot").arg(Boomerang::get()->getOutputPath()).arg(getName()).arg(DFGcount);
    DFGcount++;
    LOG_VERBOSE(1) << "outputing DFG to " << fname << "\n";
    QFile file(fname);
    if (!file.open(QFile::WriteOnly)) {
        qWarning() << "can't open `" << fname << "'";
        return;
    }
    QTextStream out(&file);
    out << "digraph " << getName() << " {\n";
    StatementList stmts;
    getStatements(stmts);
    for (Instruction *s : stmts) {
        if (s->isPhi())
            out << s->getNumber() << " [shape=\"triangle\"];\n";
        if (s->isCall())
            out << s->getNumber() << " [shape=\"box\"];\n";
        if (s->isBranch())
            out << s->getNumber() << " [shape=\"diamond\"];\n";
        LocationSet refs;
        s->addUsedLocs(refs);
        LocationSet::iterator rr;
        for (rr = refs.begin(); rr != refs.end(); rr++) {
            RefExp *r = dynamic_cast<RefExp *>(*rr);
            if (r) {
                if (r->getDef())
                    out << r->getDef()->getNumber();
                else
                    out << "input";
                out << " -> ";
                if (s->isReturn())
                    out << "output";
                else
                    out << s->getNumber();
                out << ";\n";
            }
        }
    }
    out << "}\n";
}

/***************************************************************************/ /**
  *
  * \brief Initialise the statements, e.g. proc, bb pointers
  *
  ******************************************************************************/
void UserProc::initStatements() {
    BB_IT it;
    BasicBlock::rtlit rit;
    StatementList::iterator sit;
    for (BasicBlock *bb = cfg->getFirstBB(it); bb; bb = cfg->getNextBB(it)) {
        for (Instruction *s = bb->getFirstStmt(rit, sit); s; s = bb->getNextStmt(rit, sit)) {
            s->setProc(this);
            s->setBB(bb);
            CallStatement *call = dynamic_cast<CallStatement *>(s);
            if (call) {
                call->setSigArguments();
                if (call->getDestProc() && call->getDestProc()->isNoReturn() && bb->getNumOutEdges() == 1) {
                    BasicBlock *out = bb->getOutEdge(0);
                    if (out != cfg->getExitBB() || cfg->getExitBB()->getNumInEdges() != 1) {
                        out->deleteInEdge(bb);
                        bb->clearOutEdges();
                    }
                }
            }
        }
    }
}

void UserProc::numberStatements() {
    BB_IT it;
    BasicBlock::rtlit rit;
    StatementList::iterator sit;
    for (BasicBlock *bb = cfg->getFirstBB(it); bb; bb = cfg->getNextBB(it)) {
        for (Instruction *s = bb->getFirstStmt(rit, sit); s; s = bb->getNextStmt(rit, sit))
            if (!s->isImplicit() &&  // Don't renumber implicits (remain number 0)
                s->getNumber() == 0) // Don't renumber existing (or waste numbers)
                s->setNumber(++stmtNumber);
    }
}

// get all statements
// Get to a statement list, so they come out in a reasonable and consistent order
/// get all the statements
void UserProc::getStatements(StatementList &stmts) const {
    BBC_IT it;
    for (const BasicBlock *bb = cfg->getFirstBB(it); bb; bb = cfg->getNextBB(it))
        bb->getStatements(stmts);

    for (Instruction *s : stmts)
        if (s->getProc() == nullptr)
            s->setProc(const_cast<UserProc *>(this));
}

/***************************************************************************/ /**
  *
  * \brief Remove a statement
  *
  * Remove a statement. This is somewhat inefficient - we have to search the whole BB for the statement.
  * Should use iterators or other context to find out how to erase "in place" (without having to linearly search)
  *
  ******************************************************************************/
void UserProc::removeStatement(Instruction *stmt) {
    // remove anything proven about this statement
    for (std::map<Exp *, Exp *, lessExpStar>::iterator it = provenTrue.begin(); it != provenTrue.end();) {
        LocationSet refs;
        it->second->addUsedLocs(refs);
        it->first->addUsedLocs(refs); // Could be say m[esp{99} - 4] on LHS and we are deleting stmt 99
        LocationSet::iterator rr;
        bool usesIt = false;
        for (rr = refs.begin(); rr != refs.end(); rr++) {
            Exp *r = *rr;
            if (r->isSubscript() && ((RefExp *)r)->getDef() == stmt) {
                usesIt = true;
                break;
            }
        }
        if (usesIt) {
            if (VERBOSE)
                LOG << "removing proven true exp " << it->first << " = " << it->second
                    << " that uses statement being removed.\n";
            provenTrue.erase(it++);
            // it = provenTrue.begin();
            continue;
        }
        ++it; // it is incremented with the erase, or here
    }

    // remove from BB/RTL
    BasicBlock *bb = stmt->getBB(); // Get our enclosing BB
    std::list<RTL *> *rtls = bb->getRTLs();
    for (RTL *rit : *rtls) {
        for (RTL::iterator it = rit->begin(); it != rit->end(); it++) {
            if (*it == stmt) {
                rit->erase(it);
                return;
            }
        }
    }
}

void UserProc::insertAssignAfter(Instruction *s, Exp *left, Exp *right) {
    std::list<Instruction *>::iterator it;
    std::list<Instruction *> *stmts;
    if (s == nullptr) {
        // This means right is supposed to be a parameter. We can insert the assignment at the start of the entryBB
        BasicBlock *entryBB = cfg->getEntryBB();
        std::list<RTL *> *rtls = entryBB->getRTLs();
        assert(rtls->size()); // Entry BB should have at least 1 RTL
        stmts = rtls->front();
        it = stmts->begin();
    } else {
        // An ordinary definition; put the assignment at the end of s's BB
        BasicBlock *bb = s->getBB(); // Get the enclosing BB for s
        std::list<RTL *> *rtls = bb->getRTLs();
        assert(rtls->size()); // If s is defined here, there should be
        // at least 1 RTL
        stmts = rtls->back();
        it = stmts->end(); // Insert before the end
    }
    Assign *as = new Assign(left, right);
    as->setProc(this);
    stmts->insert(it, as);
    return;
}

/// Insert statement \a a after statement \a s.
/// \note this procedure is designed for the front end, where enclosing BBs are not set up yet.
/// So this is an inefficient linear search!
void UserProc::insertStatementAfter(Instruction *s, Instruction *a) {
    BB_IT bb;
    for (bb = cfg->begin(); bb != cfg->end(); bb++) {
        std::list<RTL *> *rtls = (*bb)->getRTLs();
        if (rtls == nullptr)
            continue; // e.g. *bb is (as yet) invalid
        for (RTL *rr : *rtls) {
            std::list<Instruction *>::iterator ss;
            for (ss = rr->begin(); ss != rr->end(); ss++) {
                if (*ss == s) {
                    ss++; // This is the point to insert before
                    rr->insert(ss, a);
                    return;
                }
            }
        }
    }
    assert(false); // Should have found this statement in this BB
}

/** Cycle detection logic:
 * *********************
 * cycleGrp is an initially null pointer to a set of procedures, representing the procedures involved in the current
 * recursion group, if any. These procedures have to be analysed together as a group, after individual pre-group
 * analysis.
 * child is a set of procedures, cleared at the top of decompile(), representing the cycles associated with the
 * current procedure and all of its children. If this is empty, the current procedure is not involved in recursion,
 * and can be decompiled up to and including removing unused statements.
 * path is an initially empty list of procedures, representing the call path from the current entry point to the
 * current procedure, inclusive.
 * If (after all children have been processed: important!) the first element in path and also cycleGrp is the current
 * procedure, we have the maximal set of distinct cycles, so we can do the recursion group analysis and return an empty
 * set. At the end of the recursion group analysis, the whole group is complete, ready for the global analyses.
 cycleSet decompile(ProcList path)        // path initially empty
        child = new ProcSet
        append this proc to path
        for each child c called by this proc
                if c has already been visited but not finished
                        // have new cycle
                        if c is in path
                          // this is a completely new cycle
                          insert every proc from c to the end of path into child
                        else
                          // this is a new branch of an existing cycle
                          child = c->cycleGrp
                          find first element f of path that is in cycleGrp
                          insert every proc after f to the end of path into child
                        for each element e of child
              insert e->cycleGrp into child
                          e->cycleGrp = child
                else
                        // no new cycle
                        tmp = c->decompile(path)
                        child = union(child, tmp)
                        set return statement in call to that of c
        if (child empty)
                earlyDecompile()
                child = middleDecompile()
                removeUnusedStatments()            // Not involved in recursion
        else
                // Is involved in recursion
                find first element f in path that is also in cycleGrp
                if (f == this)          // The big test: have we got the complete strongly connected component?
                        recursionGroupAnalysis()        // Yes, we have
                        child = new ProcSet            // Don't add these processed cycles to the parent
        remove last element (= this) from path
        return child
 */
/***************************************************************************/ /**
  *
  * \brief Begin the decompile process at this procedure
  * \param  path - is a list of pointers to procedures, representing the path from
  * the current entry point to the current procedure in the call graph. Pass an
  * empty set at the top level.
  * \param indent is the indentation level; pass 0 at the top level
  *
  ******************************************************************************/
std::shared_ptr<ProcSet> UserProc::decompile(ProcList *path, int &indent) {
    Boomerang::get()->alertConsidering(path->empty() ? nullptr : path->back(), this);
    alignStream(LOG_STREAM(),++indent) << (status >= PROC_VISITED ? "re" : "") << "considering "
              << getName() << "\n";
    LOG_VERBOSE(1) << "begin decompile(" << getName() << ")\n";

    // Prevent infinite loops when there are cycles in the call graph (should never happen now)
    if (status >= PROC_FINAL) {
        LOG_STREAM() << "Error: " << getName() << " already has status PROC_FINAL\n";
        return nullptr; // Already decompiled
    }
    if (status < PROC_DECODED)
        // Can happen e.g. if a callee is visible only after analysing a switch statement
        prog->reDecode(this); // Actually decoding for the first time, not REdecoding

    if (status < PROC_VISITED)
        setStatus(PROC_VISITED); // We have at least visited this proc "on the way down"
    std::shared_ptr<ProcSet> child = std::make_shared<ProcSet>();
    path->push_back(this); // Append this proc to path

    /*    *    *    *    *    *    *    *    *    *    *    *
         *                                            *
         *    R e c u r s e   t o   c h i l d r e n    *
         *                                            *
         *    *    *    *    *    *    *    *    *    *    *    */

    if (!Boomerang::get()->noDecodeChildren) {
        // Recurse to children first, to perform a depth first search
        BB_IT it;
        // Look at each call, to do the DFS
        for (BasicBlock *bb = cfg->getFirstBB(it); bb; bb = cfg->getNextBB(it)) {
            if (bb->getType() != BBTYPE::CALL)
                continue;
            // The call Statement will be in the last RTL in this BB
            CallStatement *call = (CallStatement *)bb->getRTLs()->back()->getHlStmt();
            if (!call->isCall()) {
                LOG << "bb at " << bb->getLowAddr() << " is a CALL but last stmt is not a call: " << call << "\n";
            }
            assert(call->isCall());
            UserProc *c = dynamic_cast<UserProc *>(call->getDestProc());
            if ( c == nullptr ) // not an user proc, or missing dest
                continue;
            if (c->status == PROC_FINAL) {
                // Already decompiled, but the return statement still needs to be set for this call
                call->setCalleeReturn(c->getTheReturnStatement());
                continue;
            }
            // if c has already been visited but not done (apart from global analyses, i.e. we have a new cycle)
            if (c->status >= PROC_VISITED && c->status <= PROC_EARLYDONE) {
                // if c is in path
                ProcList::iterator pi;
                bool inPath = false;
                for (pi = path->begin(); pi != path->end(); ++pi) {
                    if (*pi == c) {
                        inPath = true;
                        break;
                    }
                }
                if (inPath) {
                    // This is a completely new cycle
                    // Insert every proc from c to the end of path into child
                    do {
                        child->insert(*pi);
                        ++pi;
                    } while (pi != path->end());
                } else {
                    // This is new branch of an existing cycle
                    child = c->cycleGrp;
                    // Find first element f of path that is in c->cycleGrp
                    ProcList::iterator pi;
                    Function *f = nullptr;
                    for (pi = path->begin(); pi != path->end(); ++pi) {
                        if (c->cycleGrp->find(*pi) != c->cycleGrp->end()) {
                            f = *pi;
                            break;
                        }
                    }
                    assert(f);
                    // Insert every proc after f to the end of path into child
                    // There must be at least one element in the list (this proc), so the ++pi should be safe
                    while (++pi != path->end()) {
                        child->insert(*pi);
                    }
                }
                // point cycleGrp for each element of child to child, unioning in each element's cycleGrp
                ProcSet entries;
                for (auto cc : *child) {
                    if (cc->cycleGrp)
                        entries.insert(cc->cycleGrp->begin(), cc->cycleGrp->end());
                }
                child->insert(entries.begin(),entries.end());
                for (UserProc * proc : *child) {
                    proc->cycleGrp = child;
                }
                setStatus(PROC_INCYCLE);
            } else {
                // No new cycle
                LOG_VERBOSE(1) << "visiting on the way down child " << c->getName() << " from " << getName()
                               << "\n";
                c->promoteSignature();
                std::shared_ptr<ProcSet> tmp = c->decompile(path, indent);
                child->insert(tmp->begin(), tmp->end());
                // Child has at least done middleDecompile(), possibly more
                call->setCalleeReturn(c->getTheReturnStatement());
                if (!tmp->empty()) {
                    setStatus(PROC_INCYCLE);
                }
            }
        }
    }

    // if child is empty, i.e. no child involved in recursion
    if (child->empty()) {
        Boomerang::get()->alertDecompiling(this);
        alignStream(LOG_STREAM(1),indent) << "decompiling " << getName() << "\n";
        initialiseDecompile(); // Sort the CFG, number statements, etc
        earlyDecompile();
        child = middleDecompile(path, indent);
        // If there is a switch statement, middleDecompile could contribute some cycles. If so, we need to test for
        // the recursion logic again
        if (!child->empty())
            // We've just come back out of decompile(), so we've lost the current proc from the path.
            path->push_back(this);
    }
    if (child->empty()) {
        remUnusedStmtEtc(); // Do the whole works
        setStatus(PROC_FINAL);
        Boomerang::get()->alertEndDecompile(this);
    } else {
        // this proc's children, and hence this proc, is/are involved in recursion
        // find first element f in path that is also in cycleGrp
        ProcList::iterator f;
        for (f = path->begin(); f != path->end(); ++f)
            if (cycleGrp->find(*f) != cycleGrp->end())
                break;
        // The big test: have we found all the strongly connected components (in the call graph)?
        if (*f == this) {
            // Yes, process these procs as a group
            recursionGroupAnalysis(path, indent); // Includes remUnusedStmtEtc on all procs in cycleGrp
            setStatus(PROC_FINAL);
            Boomerang::get()->alertEndDecompile(this);
            child->clear(); //delete child;
            child = std::make_shared<ProcSet>();
        }
    }

    // Remove last element (= this) from path
    // The if should not be neccesary, but nestedswitch needs it
    if (!path->empty()) {
        assert(std::find(path->begin(),path->end(),this)!=path->end());
        if(path->back()!=this)
            qDebug() << "Last UserProc in UserProc::decompile/path is not this!";
        path->remove(this);
    }
    else
        LOG << "WARNING: UserProc::decompile: empty path when trying to remove last proc\n";

    --indent;
    LOG_VERBOSE(1) << "end decompile(" << getName() << ")\n";
    return child;
}

void UserProc::debugPrintAll(const char *step_name) {
    if (VERBOSE) {
        LOG_SEPARATE(getName()) << "--- debug print " << step_name << " for " << getName() << " ---\n" << *this
                                << "=== end debug print " << step_name << " for " << getName() << " ===\n\n";
    }
}
/*    *    *    *    *    *    *    *    *    *    *    *
 *                                            *
 *        D e c o m p i l e   p r o p e r        *
 *            ( i n i t i a l )                *
 *                                            *
 *    *    *    *    *    *    *    *    *    *    *    */

/***************************************************************************/ /**
  *
  * \brief Initialise decompile: sort CFG, number statements, dominator tree, etc.
  *
  ******************************************************************************/

void UserProc::initialiseDecompile() {

    Boomerang::get()->alertStartDecompile(this);

    Boomerang::get()->alertDecompileDebugPoint(this, "before initialise");

    if (VERBOSE)
        LOG << "initialise decompile for " << getName() << "\n";

    // Sort by address, so printouts make sense
    cfg->sortByAddress();

    // Initialise statements
    initStatements();

    debugPrintAll("before SSA ");

    // Compute dominance frontier
    df.dominators(cfg);

    // Number the statements
    stmtNumber = 0;
    numberStatements();

    printXML();

    if (Boomerang::get()->noDecompile) {
        LOG_STREAM() << "not decompiling.\n";
        setStatus(PROC_FINAL); // ??!
        return;
    }
    debugPrintAll("after decoding");
    Boomerang::get()->alertDecompileDebugPoint(this, "after initialise");
}
/***************************************************************************/ /**
  *
  * \brief Early decompile: Place phi functions, number statements, first rename,
  * propagation: ready for preserveds.
  *
  ******************************************************************************/
void UserProc::earlyDecompile() {

    if (status >= PROC_EARLYDONE)
        return;

    Boomerang::get()->alertDecompileDebugPoint(this, "before early");
    LOG_VERBOSE(1) << "early decompile for " << getName() << "\n";

    // Update the defines in the calls. Will redo if involved in recursion
    updateCallDefines();

    // This is useful for obj-c
    replaceSimpleGlobalConstants();

    // First placement of phi functions, renaming, and initial propagation. This is mostly for the stack pointer
    // maxDepth = findMaxDepth() + 1;
    // if (Boomerang::get()->maxMemDepth < maxDepth)
    //    maxDepth = Boomerang::get()->maxMemDepth;
    // TODO: Check if this makes sense. It seems to me that we only want to do one pass of propagation here, since
    // the status == check had been knobbled below. Hopefully, one call to placing phi functions etc will be
    // equivalent to depth 0 in the old scheme
    LOG_VERBOSE(1) << "placing phi functions 1st pass\n";
    // Place the phi functions
    df.placePhiFunctions(this);

    LOG_VERBOSE(1) << "numbering phi statements 1st pass\n";
    numberStatements(); // Number them

    LOG_VERBOSE(1) << "renaming block variables 1st pass\n";
    // Rename variables
    doRenameBlockVars(1, true);
    debugPrintAll("after rename (1)");

    bool convert;
    propagateStatements(convert, 1);

    debugPrintAll("after propagation (1)");

    Boomerang::get()->alertDecompileDebugPoint(this, "after early");
}
/***************************************************************************/ /**
  *
  * \brief Middle decompile: All the decompilation from preservation up to
  * but not including removing unused statements.
  * \returns the cycle set from the recursive call to decompile()
  *
  ******************************************************************************/
std::shared_ptr<ProcSet> UserProc::middleDecompile(ProcList *path, int indent) {

    Boomerang::get()->alertDecompileDebugPoint(this, "before middle");

    // The call bypass logic should be staged as well. For example, consider m[r1{11}]{11} where 11 is a call.
    // The first stage bypass yields m[r1{2}]{11}, which needs another round of propagation to yield m[r1{-}-32]{11}
    // (which can safely be processed at depth 1).
    // Except that this is now inherent in the visitor nature of the latest algorithm.
    fixCallAndPhiRefs(); // Bypass children that are finalised (if any)
    bool convert;
    if (status != PROC_INCYCLE) // FIXME: need this test?
        propagateStatements(convert, 2);

    debugPrintAll("after call and phi bypass (1)");

    // This part used to be calle middleDecompile():

    findSpPreservation();
    // Oops - the idea of splitting the sp from the rest of the preservations was to allow correct naming of locals
    // so you are alias conservative. But of course some locals are ebp (etc) based, and so these will never be correct
    // until all the registers have preservation analysis done. So I may as well do them all together here.
    findPreserveds();
    fixCallAndPhiRefs(); // Propagate and bypass sp

    debugPrintAll("after preservation, bypass and propagation");

    // Oh, no, we keep doing preservations till almost the end...
    // setStatus(PROC_PRESERVEDS);        // Preservation done

    if (!Boomerang::get()->noPromote)
        // We want functions other than main to be promoted. Needed before mapExpressionsToLocals
        promoteSignature();
    // The problem with doing locals too early is that the symbol map ends up with some {-} and some {0}
    // Also, once named as a local, it is tempting to propagate the memory location, but that might be unsafe if the
    // address is taken. But see mapLocalsAndParams just a page below.
    // mapExpressionsToLocals();

    // Update the arguments for calls (mainly for the non recursion affected calls)
    // We have only done limited propagation and collecting to this point. Need e.g. to put m[esp-K]
    // into the collectors of calls, so when a stack parameter is created, it will be correctly localised
    // Note that we'd like to limit propagation before this point, because we have not yet created any arguments, so
    // it is possible to get "excessive propagation" to parameters. In fact, because uses vary so much throughout a
    // program, it may end up better not limiting propagation until very late in the decompilation, and undoing some
    // propagation just before removing unused statements. Or even later, if that is possible.
    // For now, we create the initial arguments here (relatively early), and live with the fact that some apparently
    // distinct memof argument expressions (e.g. m[eax{30}] and m[esp{40}-4]) will turn out to be duplicates, and so
    // the duplicates must be eliminated.
    bool change = df.placePhiFunctions(this);
    if (change)
        numberStatements(); // Number the new statements
    doRenameBlockVars(2);
    propagateStatements(convert, 2); // Otherwise sometimes sp is not fully propagated
    // Map locals and temporary parameters as symbols, so that they can be propagated later
    //    mapLocalsAndParams();                // FIXME: unsure where this belongs
    updateArguments();
    reverseStrengthReduction();
    // processTypes();

    // Repeat until no change
    int pass;
    for (pass = 3; pass <= 12; ++pass) {
        // Redo the renaming process to take into account the arguments
        if (VERBOSE)
            LOG << "renaming block variables (2) pass " << pass << "\n";
        // Rename variables
        change = df.placePhiFunctions(this);
        if (change)
            numberStatements();                   // Number the new statements
        change |= doRenameBlockVars(pass, false); // E.g. for new arguments

        // Seed the return statement with reaching definitions
        // FIXME: does this have to be in this loop?
        if (theReturnStatement) {
            theReturnStatement->updateModifieds(); // Everything including new arguments reaching the exit
            theReturnStatement->updateReturns();
        }

        printXML();

        // Print if requested
        if (VERBOSE) { // was if debugPrintSSA
            LOG_SEPARATE(getName()) << "--- debug print SSA for " << getName() << " pass " << pass
                                    << " (no propagations) ---\n" << *this << "=== end debug print SSA for "
                                    << getName() << " pass " << pass << " (no propagations) ===\n\n";
        }

        if (!Boomerang::get()->dotFile.isEmpty()) // Require -gd now (though doesn't listen to file name)
            printDFG();
        Boomerang::get()->alertDecompileSSADepth(this, pass); // FIXME: need depth -> pass in GUI code

// (* Was: mapping expressions to Parameters as we go *)

#if 1 // FIXME: Check if this is needed any more. At least fib seems to need it at present.
        if (!Boomerang::get()->noChangeSignatures) {
            // addNewReturns(depth);
            for (int i = 0; i < 3; i++) { // FIXME: should be iterate until no change
                if (VERBOSE)
                    LOG << "### update returns loop iteration " << i << " ###\n";
                if (status != PROC_INCYCLE)
                    doRenameBlockVars(pass, true);
                findPreserveds();
                updateCallDefines(); // Returns have uses which affect call defines (if childless)
                fixCallAndPhiRefs();
                findPreserveds(); // Preserveds subtract from returns
            }
            printXML();
            if (VERBOSE) {
                LOG_SEPARATE(getName()) << "--- debug print SSA for " << getName() << " at pass " << pass
                                        << " (after updating returns) ---\n" << *this << "=== end debug print SSA for "
                                        << getName() << " at pass " << pass << " ===\n\n";
            }
        }
#endif

        printXML();
        // Print if requested
        if (VERBOSE) { // was if debugPrintSSA
            LOG_SEPARATE(getName()) << "--- debug print SSA for " << getName() << " at pass " << pass
                                    << " (after trimming return set) ---\n" << *this << "=== end debug print SSA for "
                                    << getName() << " at pass " << pass << " ===\n\n";
        }

        Boomerang::get()->alertDecompileBeforePropagate(this, pass);
        Boomerang::get()->alertDecompileDebugPoint(this, "before propagating statements");

        // Propagate
        bool convert; // True when indirect call converted to direct
        do {
            convert = false;
            LOG_VERBOSE(1) << "propagating at pass " << pass << "\n";
            change |= propagateStatements(convert, pass);
            change |= doRenameBlockVars(pass, true);
            // If you have an indirect to direct call conversion, some propagations that were blocked by
            // the indirect call might now succeed, and may be needed to prevent alias problems
            // FIXME: I think that the below, and even the convert parameter to propagateStatements(), is no longer
            // needed - MVE
            if (convert) {
                if (VERBOSE)
                    LOG << "\nabout to restart propagations and dataflow at pass " << pass
                        << " due to conversion of indirect to direct call(s)\n\n";
                df.setRenameLocalsParams(false);
                change |= doRenameBlockVars(0, true); // Initial dataflow level 0
                LOG_SEPARATE(getName()) << "\nafter rename (2) of " << getName() << ":\n" << *this
                                        << "\ndone after rename (2) of " << getName() << ":\n\n";
            }
        } while (convert);

        printXML();
        if (VERBOSE) {
            LOG_SEPARATE(getName()) << "--- after propagate for " << getName() << " at pass " << pass << " ---\n"
                                    << *this << "=== end propagate for " << getName() << " at pass " << pass
                                    << " ===\n\n";
        }

        Boomerang::get()->alertDecompileAfterPropagate(this, pass);
        Boomerang::get()->alertDecompileDebugPoint(this, "after propagating statements");

        // this is just to make it readable, do NOT rely on these statements being removed
        removeSpAssignsIfPossible();
        // The problem with removing %flags and %CF is that %CF is a subset of %flags
        // removeMatchingAssignsIfPossible(new Terminal(opFlags));
        // removeMatchingAssignsIfPossible(new Terminal(opCF));
        removeMatchingAssignsIfPossible(new Unary(opTemp, new Terminal(opWildStrConst)));
        removeMatchingAssignsIfPossible(new Terminal(opPC));

        // processTypes();

        if (!change)
            break; // Until no change
    }

    // At this point, there will be some memofs that have still not been renamed. They have been prevented from
    // getting renamed so that they didn't get renamed incorrectly (usually as {-}), when propagation and/or bypassing
    // may have ended up changing the address expression. There is now no chance that this will happen, so we need
    // to rename the existing memofs. Note that this can still link uses to definitions, e.g.
    // 50 r26 := phi(...)
    // 51 m[r26{50}] := 99;
    //    ... := m[r26{50}]{should be 51}

    if (VERBOSE)
        LOG << "### allowing SSA renaming of all memof expressions ###\n";
    df.setRenameLocalsParams(true);

    // Now we need another pass to inert phis for the memofs, rename them and propagate them
    ++pass;
    if (VERBOSE)
        LOG << "setting phis, renaming block variables after memofs renamable pass " << pass << "\n";
    change = df.placePhiFunctions(this);
    if (change)
        numberStatements();         // Number the new statements
    doRenameBlockVars(pass, false); // MVE: do we want this parameter false or not?
    debugPrintAll("after setting phis for memofs, renaming them");
    propagateStatements(convert, pass);
    // Now that memofs are renamed, the bypassing for memofs can work
    fixCallAndPhiRefs(); // Bypass children that are finalised (if any)

#if 0 // Now also done where ellipsis processing is done for dfa-based TA
    // Note: processConstants is also where ellipsis processing is done
    if (processConstants()) {
        if (status != PROC_INCYCLE) {
            doRenameBlockVars(-1, true);            // Needed if there was an indirect call to an ellipsis function
        }
    }
    processTypes();
#endif

    if (!Boomerang::get()->noParameterNames) {
        // ? Crazy time to do this... haven't even done "final" parameters as yet
        // mapExpressionsToParameters();
    }

    // Check for indirect jumps or calls not already removed by propagation of constants
    if (cfg->decodeIndirectJmp(this)) {
        // There was at least one indirect jump or call found and decoded. That means that most of what has been done
        // to this function so far is invalid. So redo everything. Very expensive!!
        // Code pointed to by the switch table entries has merely had FrontEnd::processFragment() called on it
        LOG << "=== about to restart decompilation of " << getName()
            << " because indirect jumps or calls have been analysed\n\n";
        Boomerang::get()->alertDecompileDebugPoint(
            this, "before restarting decompilation because indirect jumps or calls have been analysed");

        // First copy any new indirect jumps or calls that were decoded this time around. Just copy them all, the map
        // will prevent duplicates
        processDecodedICTs();
        // Now, decode from scratch
        theReturnStatement = nullptr;
        cfg->clear();
        prog->reDecode(this);
        df.setRenameLocalsParams(false);        // Start again with memofs
        setStatus(PROC_VISITED);                // Back to only visited progress
        path->erase(--path->end());             // Remove self from path
        --indent;                               // Because this is not recursion
        std::shared_ptr<ProcSet> ret = decompile(path, indent); // Restart decompiling this proc
        ++indent;                               // Restore indent
        path->push_back(this);                  // Restore self to path
        // It is important to keep the result of this call for the recursion analysis
        return ret;
    }

    findPreserveds();

    // Used to be later...
    if (!Boomerang::get()->noParameterNames) {
        // findPreserveds();        // FIXME: is this necessary here?
        // fixCallBypass();    // FIXME: surely this is not necessary now?
        // trimParameters();    // FIXME: surely there aren't any parameters to trim yet?
        debugPrintAll("after replacing expressions, trimming params and returns");
    }

    eliminateDuplicateArgs();

    if (VERBOSE)
        LOG << "===== end early decompile for " << getName() << " =====\n\n";
    setStatus(PROC_EARLYDONE);

    Boomerang::get()->alertDecompileDebugPoint(this, "after middle");

    return std::make_shared<ProcSet>();
}

/*    *    *    *    *    *    *    *    *    *    *    *    *    *
 *                                                    *
 *    R e m o v e   u n u s e d   s t a t e m e n t s    *
 *                                                    *
 *    *    *    *    *    *    *    *    *    *    *    *    *    */
//! Remove unused statements.
void UserProc::remUnusedStmtEtc() {

    bool convert;
    bool change;
    // NO! Removing of unused statements is an important part of the global removing unused returns analysis, which
    // happens after UserProc::decompile is complete
    // if (status >= PROC_FINAL)
    //    return;

    Boomerang::get()->alertDecompiling(this);
    Boomerang::get()->alertDecompileDebugPoint(this, "before final");

    LOG_VERBOSE(1) << "--- remove unused statements for " << getName() << " ---\n";
    // A temporary hack to remove %CF = %CF{7} when 7 isn't a SUBFLAGS
    //    if (theReturnStatement)
    //        theReturnStatement->specialProcessing();

    // Perform type analysis. If we are relying (as we are at present) on TA to perform ellipsis processing,
    // do the local TA pass now. Ellipsis processing often reveals additional uses (e.g. additional parameters
    // to printf/scanf), and removing unused statements is unsafe without full use information
    if (status < PROC_FINAL) {
        typeAnalysis();
        // Now that locals are identified, redo the dataflow
        change = df.placePhiFunctions(this);
        if (change)
            numberStatements();           // Number the new statements
        doRenameBlockVars(20);            // Rename the locals
        propagateStatements(convert, 20); // Surely need propagation too
        if (VERBOSE) {
            debugPrintAll("after propagating locals");
        }
#if 0
        // Note: processConstants is also where ellipsis processing is done
        if (processConstants()) {
            if (status != PROC_INCYCLE) {
                doRenameBlockVars(-1, true);            // Needed if there was an indirect call to an ellipsis function
            }
        }
#endif
    }

    // Only remove unused statements after decompiling as much as possible of the proc
    // Remove unused statements
    RefCounter refCounts; // The map
    // Count the references first
    countRefs(refCounts);
    // Now remove any that have no used
    if (!Boomerang::get()->noRemoveNull)
        remUnusedStmtEtc(refCounts);

    // Remove null statements
    if (!Boomerang::get()->noRemoveNull)
        removeNullStatements();

    printXML();
    if (!Boomerang::get()->noRemoveNull) {
        debugPrintAll("after removing unused and null statements pass 1");
    }
    Boomerang::get()->alertDecompileAfterRemoveStmts(this, 1);

    findFinalParameters();
    if (!Boomerang::get()->noParameterNames) {
        // Replace the existing temporary parameters with the final ones:
        // mapExpressionsToParameters();
        addParameterSymbols();
        debugPrintAll("after adding new parameters");
    }

#if 0 // Construction zone; pay no attention
    bool convert;
    propagateStatements(convert, 222);    // This is the first opportunity to safely propagate memory parameters
    if (VERBOSE) {
        LOG << "--- after propagating new parameters ---\n";
        printToLog();
        LOG << "=== end after propagating new parameters ===\n";
    }
#endif

    updateCalls(); // Or just updateArguments?

    branchAnalysis();
    fixUglyBranches();

    debugPrintAll("after remove unused statements etc");

    Boomerang::get()->alertDecompileDebugPoint(this, "after final");
}

void UserProc::remUnusedStmtEtc(RefCounter &refCounts) {

    Boomerang::get()->alertDecompileDebugPoint(this, "before remUnusedStmtEtc");

    StatementList stmts;
    getStatements(stmts);
    bool change;
    do { // FIXME: check if this is ever needed
        change = false;
        StatementList::iterator ll = stmts.begin();
        while (ll != stmts.end()) {
            Instruction *s = *ll;
            if (!s->isAssignment()) {
                // Never delete a statement other than an assignment (e.g. nothing "uses" a Jcond)
                ll++;
                continue;
            }
            Assignment *as = (Assignment *)s;
            Exp *asLeft = as->getLeft();
            // If depth < 0, consider all depths
            // if (asLeft && depth >= 0 && asLeft->getMemDepth() > depth) {
            //    ll++;
            //    continue;
            //}
            if (asLeft && asLeft->getOper() == opGlobal) {
                // assignments to globals must always be kept
                ll++;
                continue;
            }
            // If it's a memof and renameable it can still be deleted
            if (asLeft->getOper() == opMemOf && !canRename(asLeft)) {
                // Assignments to memof-anything-but-local must always be kept.
                ll++;
                continue;
            }
            if (asLeft->getOper() == opMemberAccess || asLeft->getOper() == opArrayIndex) {
                // can't say with these; conservatively never remove them
                ll++;
                continue;
            }
            if (refCounts.find(s) == refCounts.end() || refCounts[s] == 0) { // Care not to insert unnecessarily
                // First adjust the counts, due to statements only referenced by statements that are themselves unused.
                // Need to be careful not to count two refs to the same def as two; refCounts is a count of the number
                // of statements that use a definition, not the total number of refs
                InstructionSet stmtsRefdByUnused;
                LocationSet components;
                s->addUsedLocs(components, false); // Second parameter false to ignore uses in collectors
                LocationSet::iterator cc;
                for (cc = components.begin(); cc != components.end(); cc++) {
                    if ((*cc)->isSubscript()) {
                        stmtsRefdByUnused.insert(((RefExp *)*cc)->getDef());
                    }
                }
                InstructionSet::iterator dd;
                for (dd = stmtsRefdByUnused.begin(); dd != stmtsRefdByUnused.end(); dd++) {
                    if (*dd == nullptr)
                        continue;
                    if (DEBUG_UNUSED)
                        LOG << "decrementing ref count of " << (*dd)->getNumber() << " because " << s->getNumber()
                            << " is unused\n";
                    refCounts[*dd]--;
                }
                if (DEBUG_UNUSED)
                    LOG << "removing unused statement " << s->getNumber() << " " << s << "\n";
                removeStatement(s);
                ll = stmts.erase(ll); // So we don't try to re-remove it
                change = true;
                continue; // Don't call getNext this time
            }
            ll++;
        }
    } while (change);
    // Recaluclate at least the livenesses. Example: first call to printf in test/pentium/fromssa2, eax used only in a
    // removed statement, so liveness in the call needs to be removed
    removeCallLiveness();  // Kill all existing livenesses
    doRenameBlockVars(-2); // Recalculate new livenesses
    setStatus(PROC_FINAL); // Now fully decompiled (apart from one final pass, and transforming out of SSA form)

    Boomerang::get()->alertDecompileDebugPoint(this, "after remUnusedStmtEtc");
}
/// Analyse the whole group of procedures for conditional preserveds, and update till no change.
/// Also finalise the whole group.
/***************************************************************************/ /**
  *
  * \brief Middle decompile: All the decompilation from preservation up to
  * but not including removing unused statements.
  * Returns the cycle set from the recursive call to decompile()
  *
  ******************************************************************************/
void UserProc::recursionGroupAnalysis(ProcList *path, int indent) {
    /* Overall algorithm:
        for each proc in the group
                initialise
                earlyDecompile
        for each proc in the group
                middleDecompile
        mark all calls involved in cs as non-childless
        for each proc in cs
                update parameters and returns, redoing call bypass, until no change
        for each proc in cs
                remove unused statements
        for each proc in cs
                update parameters and returns, redoing call bypass, until no change
     */
    if (VERBOSE) {
        LOG << "\n\n# # # recursion group analysis for ";
        ProcSet::iterator csi;
        for (csi = cycleGrp->begin(); csi != cycleGrp->end(); ++csi)
            LOG << (*csi)->getName() << ", ";
        LOG << "# # #\n";
    }

    // First, do the initial decompile, and call earlyDecompile
    ProcSet::iterator curp;
    for (curp = cycleGrp->begin(); curp != cycleGrp->end(); ++curp) {
        (*curp)->setStatus(PROC_INCYCLE); // So the calls are treated as childless
        Boomerang::get()->alertDecompiling(*curp);
        (*curp)->initialiseDecompile(); // Sort the CFG, number statements, etc
        (*curp)->earlyDecompile();
    }

    // Now all the procs in the group should be ready for preservation analysis
    // The standard preservation analysis should automatically perform conditional preservation
    for (curp = cycleGrp->begin(); curp != cycleGrp->end(); ++curp) {
        (*curp)->middleDecompile(path, indent);
        (*curp)->setStatus(PROC_PRESERVEDS);
    }

    // FIXME: why exactly do we do this?
    // Mark all the relevant calls as non childless (will harmlessly get done again later)
    ProcSet::iterator it;
    for (it = cycleGrp->begin(); it != cycleGrp->end(); it++)
        (*it)->markAsNonChildless(cycleGrp);

    ProcSet::iterator p;
    // Need to propagate into the initial arguments, since arguments are uses, and we are about to remove unused
    // statements.
    bool convert;
    for (p = cycleGrp->begin(); p != cycleGrp->end(); ++p) {
        //(*p)->initialParameters();                    // FIXME: I think this needs to be mapping locals and params now
        (*p)->mapLocalsAndParams();
        (*p)->updateArguments();
        (*p)->propagateStatements(convert, 0); // Need to propagate into arguments
    }

    // while no change
    for (int i = 0; i < 2; i++) {
        for (p = cycleGrp->begin(); p != cycleGrp->end(); ++p) {
            (*p)->remUnusedStmtEtc(); // Also does final parameters and arguments at present
        }
    }
    LOG_VERBOSE(1) << "=== end recursion group analysis ===\n";
    Boomerang::get()->alertEndDecompile(this);
}

/***************************************************************************/ /**
  *
  * \brief Update the defines and arguments in calls.
  *
  ******************************************************************************/
void UserProc::updateCalls() {
    if (VERBOSE)
        LOG << "### updateCalls for " << getName() << " ###\n";
    updateCallDefines();
    updateArguments();
    debugPrintAll("after update calls");
}

/***************************************************************************/ /**
  *
  * \brief Look for short circuit branching
  *
  ******************************************************************************/
void UserProc::branchAnalysis() {
    Boomerang::get()->alertDecompileDebugPoint(this, "before branch analysis.");

    StatementList stmts;
    getStatements(stmts);
    for (auto stmt : stmts) {

        if (stmt->isBranch()) {
            BranchStatement *branch = (BranchStatement *)stmt;
            if (branch->getFallBB() && branch->getTakenBB()) {
                StatementList fallstmts;
                branch->getFallBB()->getStatements(fallstmts);
                if (fallstmts.size() == 1 && (*fallstmts.begin())->isBranch()) {
                    BranchStatement *fallto = (BranchStatement *)*fallstmts.begin();
                    //   branch to A if cond1
                    //   branch to B if cond2
                    // A: something
                    // B:
                    // ->
                    //   branch to B if !cond1 && cond2
                    // A: something
                    // B:
                    if (fallto->getFallBB() == branch->getTakenBB() && fallto->getBB()->getNumInEdges() == 1) {
                        branch->setFallBB(fallto->getFallBB());
                        branch->setTakenBB(fallto->getTakenBB());
                        branch->setDest(fallto->getFixedDest());
                        Exp *cond =
                            Binary::get(opAnd, new Unary(opNot, branch->getCondExpr()), fallto->getCondExpr()->clone());
                        branch->setCondExpr(cond->simplify());
                        assert(fallto->getBB()->getNumInEdges() == 0);
                        fallto->getBB()->deleteEdge(fallto->getBB()->getOutEdge(0));
                        fallto->getBB()->deleteEdge(fallto->getBB()->getOutEdge(0));
                        assert(fallto->getBB()->getNumOutEdges() == 0);
                        cfg->removeBB(fallto->getBB());
                    }
                    //   branch to B if cond1
                    //   branch to B if cond2
                    // A: something
                    // B:
                    // ->
                    //   branch to B if cond1 || cond2
                    // A: something
                    // B:
                    if (fallto->getTakenBB() == branch->getTakenBB() && fallto->getBB()->getNumInEdges() == 1) {
                        branch->setFallBB(fallto->getFallBB());
                        branch->setCondExpr(Binary::get(opOr, branch->getCondExpr(), fallto->getCondExpr()->clone()));
                        assert(fallto->getBB()->getNumInEdges() == 0);
                        fallto->getBB()->deleteEdge(fallto->getBB()->getOutEdge(0));
                        fallto->getBB()->deleteEdge(fallto->getBB()->getOutEdge(0));
                        assert(fallto->getBB()->getNumOutEdges() == 0);
                        cfg->removeBB(fallto->getBB());
                    }
                }
            }
        }
    }

    Boomerang::get()->alertDecompileDebugPoint(this, "after branch analysis.");
}

/***************************************************************************/ /**
  *
  * \brief Fix any ugly branch statements (from propagating too much)
  *
  ******************************************************************************/
void UserProc::fixUglyBranches() {
    if (VERBOSE)
        LOG << "### fixUglyBranches for " << getName() << " ###\n";

    StatementList stmts;
    getStatements(stmts);
    for (auto stmt : stmts) {

        if (!stmt->isBranch())
            continue;
        Exp *hl = ((BranchStatement *)stmt)->getCondExpr();
        // of the form: x{n} - 1 >= 0
        if (hl && hl->getOper() == opGtrEq && hl->getSubExp2()->isIntConst() &&
            ((Const *)hl->getSubExp2())->getInt() == 0 && hl->getSubExp1()->getOper() == opMinus &&
            hl->getSubExp1()->getSubExp2()->isIntConst() && ((Const *)hl->getSubExp1()->getSubExp2())->getInt() == 1 &&
            hl->getSubExp1()->getSubExp1()->isSubscript()) {
            Instruction *n = ((RefExp *)hl->getSubExp1()->getSubExp1())->getDef();
            if (n && n->isPhi()) {
                PhiAssign *p = (PhiAssign *)n;
                for (const auto &phi : *p) {
                    if (!phi.second.def()->isAssign())
                        continue;
                    Assign *a = (Assign *)phi.second.def();
                    if (*a->getRight() == *hl->getSubExp1()) {
                        hl->setSubExp1(RefExp::get(a->getLeft(), a));
                        break;
                    }
                }
            }
        }
    }
    debugPrintAll("after fixUglyBranches");
}

/***************************************************************************/ /**
  *
  * \brief Rename block variables, with log if verbose.
  * \returns true if a change
  *
  ******************************************************************************/
bool UserProc::doRenameBlockVars(int pass, bool clearStacks) {
    LOG_VERBOSE(1) << "### rename block vars for " << getName() << " pass " << pass << ", clear = " << clearStacks
                   << " ###\n";
    bool b = df.renameBlockVars(this, 0, clearStacks);
    LOG_VERBOSE(1) << "df.renameBlockVars return " << (b ? "true" : "false") << "\n";
    return b;
}

/***************************************************************************/ /**
  *
  * \brief Preservations only for the stack pointer
  *
  ******************************************************************************/
void UserProc::findSpPreservation() {
    LOG_VERBOSE(1) << "finding stack pointer preservation for " << getName() << "\n";

    bool stdsp = false; // FIXME: are these really used?
    // Note: need this non-virtual version most of the time, since nothing proved yet
    int sp = signature->getStackRegister(prog);

    for (int n = 0; n < 2; n++) {
        // may need to do multiple times due to dependencies FIXME: efficiency! Needed any more?

        // Special case for 32-bit stack-based machines (e.g. Pentium).
        // RISC machines generally preserve the stack pointer (so no special case required)
        for (int p = 0; !stdsp && p < 8; p++) {
            if (DEBUG_PROOF)
                LOG << "attempting to prove sp = sp + " << p * 4 << " for " << getName() << "\n";
            stdsp = prove(
                Binary::get(opEquals, Location::regOf(sp), Binary::get(opPlus, Location::regOf(sp), new Const(p * 4))));
        }
    }

    if (DEBUG_PROOF) {
        LOG << "proven for " << getName() << ":\n";
        for (auto &elem : provenTrue)
            LOG << elem.first << " = " << elem.second << "\n";
    }
}

/***************************************************************************/ /**
  *
  * \brief  Was trimReturns()
  *
  ******************************************************************************/
void UserProc::findPreserveds() {
    std::set<Exp *> removes;

    LOG_VERBOSE(1) << "finding preserveds for " << getName() << "\n";

    Boomerang::get()->alertDecompileDebugPoint(this, "before finding preserveds");

    if (theReturnStatement == nullptr) {
        if (DEBUG_PROOF)
            LOG << "can't find preservations as there is no return statement!\n";
        Boomerang::get()->alertDecompileDebugPoint(this, "after finding preserveds (no return)");
        return;
    }

    // prove preservation for all modifieds in the return statement
    ReturnStatement::iterator mm;
    StatementList &modifieds = theReturnStatement->getModifieds();
    for (mm = modifieds.begin(); mm != modifieds.end(); ++mm) {
        Exp *lhs = ((Assignment *)*mm)->getLeft();
        Binary *equation = Binary::get(opEquals, lhs, lhs);
        if (DEBUG_PROOF)
            LOG << "attempting to prove " << equation << " is preserved by " << getName() << "\n";
        if (prove(equation)) {
            removes.insert(equation);
        }
    }

    if (DEBUG_PROOF) {
        LOG << "### proven true for procedure " << getName() << ":\n";
        for (auto &elem : provenTrue)
            LOG << elem.first << " = " << elem.second << "\n";
        LOG << "### end proven true for procedure " << getName() << "\n\n";
    }

    // Remove the preserved locations from the modifieds and the returns
    std::map<Exp *, Exp *, lessExpStar>::iterator pp;
    for (pp = provenTrue.begin(); pp != provenTrue.end(); ++pp) {
        Exp *lhs = pp->first;
        Exp *rhs = pp->second;
        // Has to be of the form loc = loc, not say loc+4, otherwise the bypass logic won't see the add of 4
        if (!(*lhs == *rhs))
            continue;
        theReturnStatement->removeModified(lhs);
    }

    Boomerang::get()->alertDecompileDebugPoint(this, "after finding preserveds");
}

void UserProc::removeSpAssignsIfPossible() {
    // if there are no uses of sp other than sp{-} in the whole procedure,
    // we can safely remove all assignments to sp, this will make the output
    // more readable for human eyes.

    std::unique_ptr<Exp> sp(Location::regOf(signature->getStackRegister(prog)));
    bool foundone = false;

    StatementList stmts;
    getStatements(stmts);
    for (auto stmt : stmts) {

        if (stmt->isAssign() && *((Assign *)stmt)->getLeft() == *sp)
            foundone = true;
        LocationSet refs;
        stmt->addUsedLocs(refs);
        LocationSet::iterator rr;
        for (rr = refs.begin(); rr != refs.end(); rr++)
            if ((*rr)->isSubscript() && *(*rr)->getSubExp1() == *sp) {
                Instruction *def = ((RefExp *)(*rr))->getDef();
                if (def && def->getProc() == this)
                    return;
            }
    }

    if (!foundone)
        return;

    Boomerang::get()->alertDecompileDebugPoint(this, "before removing stack pointer assigns.");

    for (auto &stmt : stmts)
        if ((stmt)->isAssign()) {
            Assign *a = (Assign *)stmt;
            if (*a->getLeft() == *sp) {
                removeStatement(a);
            }
        }

    Boomerang::get()->alertDecompileDebugPoint(this, "after removing stack pointer assigns.");
}

void UserProc::removeMatchingAssignsIfPossible(Exp *e) {
    // if there are no uses of %flags in the whole procedure,
    // we can safely remove all assignments to %flags, this will make the output
    // more readable for human eyes and makes short circuit analysis easier.

    bool foundone = false;

    StatementList stmts;
    getStatements(stmts);
    for (auto stmt : stmts) {

        if (stmt->isAssign() && *((Assign *)stmt)->getLeft() == *e)
            foundone = true;
        if (stmt->isPhi()) {
            if (*((PhiAssign *)stmt)->getLeft() == *e)
                foundone = true;
            continue;
        }
        LocationSet refs;
        stmt->addUsedLocs(refs);
        LocationSet::iterator rr;
        for (rr = refs.begin(); rr != refs.end(); rr++)
            if ((*rr)->isSubscript() && *(*rr)->getSubExp1() == *e) {
                Instruction *def = ((RefExp *)(*rr))->getDef();
                if (def && def->getProc() == this)
                    return;
            }
    }

    if (!foundone)
        return;
    QString res_str;
    QTextStream str(&res_str);
    str << "before removing matching assigns (" << e << ").";
    Boomerang::get()->alertDecompileDebugPoint(this, qPrintable(res_str));
    LOG_VERBOSE(1) << res_str << "\n";

    for (auto &stmt : stmts)
        if ((stmt)->isAssign()) {
            Assign *a = (Assign *)stmt;
            if (*a->getLeft() == *e)
                removeStatement(a);
        } else if ((stmt)->isPhi()) {
            PhiAssign *a = (PhiAssign *)stmt;
            if (*a->getLeft() == *e)
                removeStatement(a);
        }
    res_str.clear();
    str << "after removing matching assigns (" << e << ").";
    Boomerang::get()->alertDecompileDebugPoint(this, qPrintable(res_str));
    LOG << res_str << "\n";
}

/*
 * Find the procs the calls point to.
 * To be called after decoding all procs.
 * was in: analyis.cpp
 */
//! find the procs the calls point to
void UserProc::assignProcsToCalls() {
    std::list<BasicBlock *>::iterator it;
    BasicBlock *pBB = cfg->getFirstBB(it);
    while (pBB) {
        std::list<RTL *> *rtls = pBB->getRTLs();
        if (rtls == nullptr) {
            pBB = cfg->getNextBB(it);
            continue;
        }
        for (auto &rtl : *rtls) {
            if (!(rtl)->isCall())
                continue;
            CallStatement *call = (CallStatement *)(rtl)->back();
            if (call->getDestProc() == nullptr && !call->isComputed()) {
                Function *p = prog->findProc(call->getFixedDest());
                if (p == nullptr) {
                    LOG_STREAM() << "Cannot find proc for dest " << call->getFixedDest() << " in call at "
                              << (rtl)->getAddress() << "\n";
                    assert(p);
                }
                call->setDestProc(p);
            }
            // call->setSigArguments();        // But BBs not set yet; will get done in initStatements()
        }

        pBB = cfg->getNextBB(it);
    }
}

/*
 * Perform final simplifications
 * was in: analyis.cpp
 */
//! perform final simplifications
void UserProc::finalSimplify() {
    std::list<BasicBlock *>::iterator it;
    BasicBlock *pBB = cfg->getFirstBB(it);
    while (pBB) {
        std::list<RTL *> *pRtls = pBB->getRTLs();
        if (pRtls == nullptr) {
            pBB = cfg->getNextBB(it);
            continue;
        }
        for (RTL *rit : *pRtls) {
            for (Instruction *rt : *rit) {
                rt->simplifyAddr();
                // Also simplify everything; in particular, stack offsets are
                // often negative, so we at least canonicalise [esp + -8] to [esp-8]
                rt->simplify();
            }
        }
        pBB = cfg->getNextBB(it);
    }
}

// m[WILD]{-}
static Exp *memOfWild = RefExp::get(Location::memOf(new Terminal(opWild)), nullptr);
// r[WILD INT]{-}
static Exp *regOfWild = RefExp::get(Location::regOf(new Terminal(opWildIntConst)), nullptr);

// Search for expressions without explicit definitions (i.e. WILDCARD{0}), which represent parameters (use before
// definition).
// These are called final parameters, because they are determined from implicit references, not from the use collector
// at the start of the proc, which include some caused by recursive calls
#define DEBUG_PARAMS 1
void UserProc::findFinalParameters() {

    Boomerang::get()->alertDecompileDebugPoint(this, "before find final parameters.");

    parameters.clear();

    if (signature->isForced()) {
        // Copy from signature
        int n = signature->getNumParams();
        ImplicitConverter ic(cfg);
        for (int i = 0; i < n; ++i) {
            Exp *paramLoc = signature->getParamExp(i)->clone(); // E.g. m[r28 + 4]
            LocationSet components;
            LocationSet::iterator cc;
            paramLoc->addUsedLocs(components);
            for (cc = components.begin(); cc != components.end(); ++cc) {
                if (*cc != paramLoc) {                       // Don't subscript outer level
                    paramLoc->expSubscriptVar(*cc, nullptr); // E.g. r28 -> r28{-}
                    paramLoc->accept(&ic);                   // E.g. r28{-} -> r28{0}
                }
            }
            ImplicitAssign *ia = new ImplicitAssign(signature->getParamType(i), paramLoc);
            parameters.append(ia);
            QString name = signature->getParamName(i);
            Exp *param = Location::param(name, this);
            Exp *reParamLoc = RefExp::get(paramLoc, cfg->findImplicitAssign(paramLoc));
            mapSymbolTo(reParamLoc, param); // Update name map
        }
        return;
    }
    if (DEBUG_PARAMS)
        LOG_VERBOSE(1) << "finding final parameters for " << getName() << "\n";

    //    int sp = signature->getStackRegister();
    signature->setNumParams(0); // Clear any old ideas
    StatementList stmts;
    getStatements(stmts);

    StatementList::iterator it;
    for (it = stmts.begin(); it != stmts.end(); ++it) {
        Instruction *s = *it;
        // Assume that all parameters will be m[]{0} or r[]{0}, and in the implicit definitions at the start of the
        // program
        if (!s->isImplicit())
            // Note: phis can get converted to assignments, but I hope that this is only later on: check this!
            break; // Stop after reading all implicit assignments
        Exp *e = ((ImplicitAssign *)s)->getLeft();
        if (signature->findParam(e) == -1) {
            if (VERBOSE || DEBUG_PARAMS)
                LOG << "potential param " << e << "\n";
#if 1 // I believe that the only true parameters will be registers or memofs that look like locals (stack
            // pararameters)
            if (!(e->isRegOf() || isLocalOrParamPattern(e)))
                continue;
#else
            if (signature->isStackLocal(prog, e) || e->getOper() == opLocal) {
                if (VERBOSE || DEBUG_PARAMS)
                    LOG << "ignoring local " << e << "\n";
                continue;
            }
            if (e->isGlobal()) {
                if (VERBOSE || DEBUG_PARAMS)
                    LOG << "ignoring global " << e << "\n";
                continue;
            }
            if (e->getMemDepth() > 1) {
                if (VERBOSE || DEBUG_PARAMS)
                    LOG << "ignoring complex " << e << "\n";
                continue;
            }
            if (e->isMemOf() && e->getSubExp1()->isGlobal()) {
                if (VERBOSE || DEBUG_PARAMS)
                    LOG << "ignoring m[global] " << e << "\n";
                continue;
            }
            if (e->isMemOf() && e->getSubExp1()->getOper() == opParam) {
                if (VERBOSE || DEBUG_PARAMS)
                    LOG << "ignoring m[param] " << e << "\n";
                continue;
            }
            if (e->isMemOf() && e->getSubExp1()->getOper() == opPlus && e->getSubExp1()->getSubExp1()->isGlobal() &&
                e->getSubExp1()->getSubExp2()->isIntConst()) {
                if (VERBOSE || DEBUG_PARAMS)
                    LOG << "ignoring m[global + int] " << e << "\n";
                continue;
            }
            if (e->isRegN(sp)) {
                if (VERBOSE || DEBUG_PARAMS)
                    LOG << "ignoring stack pointer register\n";
                continue;
            }
            if (e->isMemOf() && e->getSubExp1()->isConst()) {
                if (VERBOSE || DEBUG_PARAMS)
                    LOG << "ignoring m[const]\n";
                continue;
            }
            bool allZero;
            e->clone()->removeSubscripts(allZero);
            if (!allZero) {
                if (VERBOSE || DEBUG_PARAMS)
                    LOG << "ignoring not all-zero\n";
                continue;
            }
#endif
            if (DEBUG_PARAMS)
                LOG_VERBOSE(1) << "found new parameter " << e << "\n";

            SharedType ty = ((ImplicitAssign *)s)->getType();
            // Add this parameter to the signature (for now; creates parameter names)
            addParameter(e, ty);
            // Insert it into the parameters StatementList, in sensible order
            insertParameter(e, ty);
        }
    }

    Boomerang::get()->alertDecompileDebugPoint(this, "after find final parameters.");
}

#if 0 // FIXME: not currently used; do we want this any more?
//! Trim parameters. If depth not given or == -1, perform at all depths
void UserProc::trimParameters(int depth) {

    if (signature->isForced())
        return;

    if (VERBOSE)
        LOG << "trimming parameters for " << getName() << "\n";

    StatementList stmts;
    getStatements(stmts);

    // find parameters that are referenced (ignore calls to this)
    int nparams = signature->getNumParams();
    int totparams = nparams;
    std::vector<Exp*> params;
    bool referenced[64];
    assert(totparams <= (int)(sizeof(referenced)/sizeof(bool)));
    int i;
    for (i = 0; i < nparams; i++) {
        referenced[i] = false;
        // Push parameters implicitly defined e.g. m[r28{0}+8]{0}, (these are the parameters for the current proc)
        params.push_back(signature->getParamExp(i)->clone()->expSubscriptAllNull());
    }

    std::set<Statement*> excluded;
    StatementList::iterator it;

    for (it = stmts.begin(); it != stmts.end(); it++) {
        Statement* s = *it;
        if (!s->isCall() || ((CallStatement*)s)->getDestProc() != this) {
            for (int i = 0; i < totparams; i++) {
                Exp *p, *pe;
                //if (i < nparams) {
                p = Location::param(signature->getParamName(i), this);
                pe = signature->getParamExp(i);
                //} else {
                //    p = Location::param(signature->getImplicitParamName( i - nparams), this);
                //    pe = signature->getImplicitParamExp(i - nparams);
                //}
                if (!referenced[i] && excluded.find(s) == excluded.end() &&
                        // Search for the named parameter (e.g. param1), and just in case, also for the expression
                        // (e.g. r8{0})
                        (s->usesExp(p) || s->usesExp(params[i]))) {
                    referenced[i] = true;
                    if (DEBUG_UNUSED) {
                        LOG << "parameter " << p << " used by statement " << s->getNumber() << " : " << s->getKind() <<
                               "\n";
                    }
                }
                if (!referenced[i] && excluded.find(s) == excluded.end() &&
                        s->isPhi() && *((PhiAssign*)s)->getLeft() == *pe) {
                    if (DEBUG_UNUSED)
                        LOG << "searching " << s << " for uses of " << params[i] << "\n";
                    PhiAssign *pa = (PhiAssign*)s;
                    PhiAssign::iterator it1;
                    for (it1 = pa->begin(); it1 != pa->end(); it1++)
                        if (it1->def == nullptr) {
                            referenced[i] = true;
                            if (DEBUG_UNUSED)
                                LOG << "parameter " << p << " used by phi statement " << s->getNumber() << "\n";
                            break;
                        }
                }
                // delete p;
            }
        }
    }

    for (i = 0; i < totparams; i++) {
        if (!referenced[i] && (depth == -1 || params[i]->getMemDepth() == depth)) {
            bool allZero;
            Exp *e = params[i]->removeSubscripts(allZero);
            if (VERBOSE)
                LOG << "removing unused parameter " << e << "\n";
            removeParameter(e);
        }
    }
}
#endif

void UserProc::removeReturn(Exp *e) {
    if (theReturnStatement)
        theReturnStatement->removeReturn(e);
}

void Function::removeParameter(Exp *e) {
    int n = signature->findParam(e);
    if (n != -1) {
        signature->removeParameter(n);
        for (auto const &elem : callerSet) {
            if (DEBUG_UNUSED)
                LOG << "removing argument " << e << " in pos " << n << " from " << elem << "\n";
            (elem)->removeArgument(n);
        }
    }
}

void Function::removeReturn(Exp *e) { signature->removeReturn(e); }

//! Add the parameter to the signature
void UserProc::addParameter(Exp *e, SharedType ty) {
    // In case it's already an implicit argument:
    removeParameter(e);

    signature->addParameter(e, ty);
}

void UserProc::processFloatConstants() {
    StatementList stmts;
    getStatements(stmts);

    static Ternary match(opFsize, Terminal::get(opWild), Terminal::get(opWild), Location::memOf(Terminal::get(opWild)));

    StatementList::iterator it;
    for (it = stmts.begin(); it != stmts.end(); it++) {
        Instruction *s = *it;

        std::list<Exp *> results;
        s->searchAll(match, results);
        for (auto &result : results) {
            Ternary *fsize = (Ternary *)result;
            if (fsize->getSubExp3()->getOper() == opMemOf &&
                fsize->getSubExp3()->getSubExp1()->getOper() == opIntConst) {
                Exp *memof = fsize->getSubExp3();
                ADDRESS u = ((Const *)memof->getSubExp1())->getAddr();
                bool ok;
                double d = prog->getFloatConstant(u, ok);
                if (ok) {
                    LOG << "replacing " << memof << " with " << d << " in " << fsize << "\n";
                    fsize->setSubExp3(new Const(d));
                }
            }
        }
        s->simplify();
    }
}

void UserProc::addParameterSymbols() {
    StatementList::iterator it;
    ImplicitConverter ic(cfg);
    int i = 0;
    for (it = parameters.begin(); it != parameters.end(); ++it, ++i) {
        Exp *lhs = ((Assignment *)*it)->getLeft();
        lhs = lhs->expSubscriptAllNull();
        lhs = lhs->accept(&ic);
        Exp *to = Location::param(signature->getParamName(i), this);
        mapSymbolTo(lhs, to);
    }
}

// Return an expression that is equivilent to e in terms of symbols. Creates new symbols as needed.
/**
 * Return an expression that is equivilent to e in terms of local variables.  Creates new locals as needed.
 */
Exp *UserProc::getSymbolExp(Exp *le, SharedType ty, bool lastPass) {
    Exp *e = nullptr;

    // check for references to the middle of a local
    if (le->isMemOf() && le->getSubExp1()->getOper() == opMinus && le->getSubExp1()->getSubExp1()->isSubscript() &&
        le->getSubExp1()->getSubExp1()->getSubExp1()->isRegN(signature->getStackRegister()) &&
        le->getSubExp1()->getSubExp2()->isIntConst()) {
        for (auto &elem : symbolMap) {
            if (!(elem).second->isLocal())
                continue;
            QString nam = ((Const *)(elem).second->getSubExp1())->getStr();
            if (locals.find(nam) == locals.end())
                continue;
            SharedType lty = locals[nam];
            const Exp *loc = (elem).first;
            if (loc->isMemOf() && loc->getSubExp1()->getOper() == opMinus &&
                    loc->subExp(1)->subExp(1)->isSubscript() &&
                    loc->subExp(1)->subExp(1)->subExp(1)->isRegN(signature->getStackRegister()) &&
                    loc->subExp(1)->subExp(2)->isIntConst()) {
                int n = -((const Const *)loc->getSubExp1()->getSubExp2())->getInt();
                int m = -((Const *)le->getSubExp1()->getSubExp2())->getInt();
                if (m > n && m < n + (int)(lty->getSize() / 8)) {
                    e = Location::memOf(
                                Binary::get(opPlus, new Unary(opAddrOf, (elem).second->clone()), new Const(m - n)));
                    LOG_VERBOSE(1) << "seems " << le << " is in the middle of " << loc << " returning " << e << "\n";
                    return e;
                }
            }
        }
    }

    if (symbolMap.find(le) == symbolMap.end()) {
        if (ty == nullptr) {
            if (lastPass)
                ty = IntegerType::get(STD_SIZE);
            else
                ty = VoidType::get(); // HACK MVE
        }

        // the default of just assigning an int type is bad..  if the locals is not an int then assigning it this
        // type early results in aliases to this local not being recognised
        if (ty) {
            //            Exp* base = le;
            //            if (le->isSubscript())
            //                base = ((RefExp*)le)->getSubExp1();
            // NOTE: using base below instead of le does not enhance anything, but causes us to lose def information
            e = newLocal(ty->clone(), *le);
            mapSymbolTo(le->clone(), e);
            e = e->clone();
        }
    } else {
#if 0 // This code was assuming that locations only every have one type associated with them. The reality is that
        // compilers and machine language programmers sometimes re-use the same locations with different types.
        // Let type analysis sort out which live ranges have which type
        e = symbolMap[le]->clone();
        if (e->getOper() == opLocal && e->getSubExp1()->getOper() == opStrConst) {
            QString name = ((Const*)e->getSubExp1())->getStr();
            SharedType nty = ty;
            SharedType ty = locals[name];
            assert(ty);
            if (nty && !(*ty == *nty) && nty->getSize() > ty->getSize()) {
                // FIXME: should this be a type meeting?
                if (DEBUG_TA)
                    LOG << "getSymbolExp: updating type of " << name.c_str() << " to " << nty->getCtype() << "\n";
                ty = nty;
                locals[name] = ty;
            }
            if (ty->resolvesToCompound()) {
<<<<<<< HEAD
                CompoundSharedType compound = ty->as<CompoundType>();
=======
                std::shared_ptr<const CompoundType> compound = ty->asCompound();
>>>>>>> a53ff07b
                if (VERBOSE)
                    LOG << "found reference to first member of compound " << name.c_str() << ": " << le << "\n";
                char* nam = (char*)compound->getName(0);
                if (nam == nullptr) nam = "??";
                return new TypedExp(ty, Binary::get(opMemberAccess, e, new Const(nam)));
            }
        }
#else
        e = getSymbolFor(le, ty);
#endif
    }
    return e;
}

// Not used with DFA Type Analysis; the equivalent thing happens in mapLocalsAndParams() now
void UserProc::mapExpressionsToLocals(bool lastPass) {
    static Exp *sp_location = Location::regOf(0);
    // parse("[*] + sp{0}")
    static Binary nn(opPlus, Terminal::get(opWild), RefExp::get(sp_location, nullptr));
    StatementList stmts;
    getStatements(stmts);

    Boomerang::get()->alertDecompileDebugPoint(this, "before mapping expressions to locals");

    if (VERBOSE) {
        LOG << "mapping expressions to locals for " << getName();
        if (lastPass)
            LOG << " last pass";
        LOG << "\n";
    }

    int sp = signature->getStackRegister(prog);
    if (getProven(Location::regOf(sp)) == nullptr) {
        if (VERBOSE)
            LOG << "can't map locals since sp unproven\n";
        return; // can't replace if nothing proven about sp
    }

    // start with calls because that's where we have the most types
    StatementList::iterator it;
    for (it = stmts.begin(); it != stmts.end(); it++) {
        if ((*it)->isCall()) {
            CallStatement *call = (CallStatement *)*it;
            for (int i = 0; i < call->getNumArguments(); i++) {
                SharedType ty = call->getArgumentType(i);
                Exp *e = call->getArgumentExp(i);
                // If a pointer type and e is of the form m[sp{0} - K]:
                if (ty && ty->resolvesToPointer() && signature->isAddrOfStackLocal(prog, e)) {
                    LOG << "argument " << e << " is an addr of stack local and the type resolves to a pointer\n";
                    UniqExp olde(e->clone());
                    SharedType pty = ty->as<PointerType>()->getPointsTo();
                    if (e->isAddrOf() && e->getSubExp1()->isSubscript() && e->getSubExp1()->getSubExp1()->isMemOf())
                        e = e->getSubExp1()->getSubExp1()->getSubExp1();
                    if (pty->resolvesToArray() && pty->as<ArrayType>()->isUnbounded()) {
                        auto a = std::static_pointer_cast<ArrayType>(pty->as<ArrayType>()->clone());
                        pty = a;
                        a->setLength(1024); // just something arbitrary
                        if (i + 1 < call->getNumArguments()) {
                            SharedType nt = call->getArgumentType(i + 1);
                            if (nt->isNamed())
                                nt = std::static_pointer_cast<NamedType>(nt)->resolvesTo();
                            if (nt->isInteger() && call->getArgumentExp(i + 1)->isIntConst())
                                a->setLength(((Const *)call->getArgumentExp(i + 1))->getInt());
                        }
                    }
                    e = getSymbolExp(Location::memOf(e->clone(), this), pty);
                    if (e) {
                        Exp *ne = new Unary(opAddrOf, e);
                        LOG_VERBOSE(1) << "replacing argument " << olde.get() << " with " << ne << " in " << call << "\n";
                        call->setArgumentExp(i, ne);
                    }
                }
            }
        }
    }

    Boomerang::get()->alertDecompileDebugPoint(this, "after processing locals in calls");

    // normalise sp usage (turn WILD + sp{0} into sp{0} + WILD)
    static_cast<Const *>(sp_location->getSubExp1())->setInt(sp); // set to search sp value
    for (it = stmts.begin(); it != stmts.end(); it++) {
        Instruction *s = *it;
        std::list<Exp *> results;
        s->searchAll(nn, results);
        for (Exp *result : results) {
            Exp *wild = (result)->getSubExp1();
            result->setSubExp1(result->getSubExp2());
            result->setSubExp2(wild);
        }
    }

    // FIXME: this is probably part of the ADHOC TA
    // look for array locals
    // l = m[(sp{0} + WILD1) - K2]
    static Const sp_const(0);
    static Location sp_loc(opRegOf, &sp_const, nullptr);
    static Location query_f(
        opMemOf, Binary::get(opMinus, Binary::get(opPlus, RefExp::get(&sp_loc, nullptr), Terminal::get(opWild)),
                             Terminal::get(opWildIntConst)),
        nullptr);
    for (it = stmts.begin(); it != stmts.end(); it++) {
        Instruction *s = *it;
        std::list<Exp *> results;
        sp_const.setInt(sp);
        s->searchAll(query_f, results);
        for (Exp *result : results) {
            // arr = m[sp{0} - K2]
            Exp *arr = Location::memOf(Binary::get(opMinus, RefExp::get(Location::regOf(sp), nullptr),
                                                   result->getSubExp1()->getSubExp2()->clone()),
                                       this);
            int n = ((Const *)result->getSubExp1()->getSubExp2())->getInt();
            SharedType base = IntegerType::get(STD_SIZE);
            if (s->isAssign() && ((Assign *)s)->getLeft() == result) {
                SharedType at = ((Assign *)s)->getType();
                if (at && at->getSize() != 0)
                    base = ((Assign *)s)->getType()->clone();
            }
            // arr->setType(ArrayType::get(base, n / (base->getSize() / 8))); //TODO: why is this commented out ?
            LOG_VERBOSE(1) << "found a local array using " << n << " bytes\n";
            Exp *replace = Location::memOf(Binary::get(opPlus, new Unary(opAddrOf, arr),
                                                       result->getSubExp1()->getSubExp1()->getSubExp2()->clone()),
                                           this);
            // TODO: the change from de8c876e9ca33e6f5aab39191204e80b81048d67 doesn't change anything, but 'looks'
            // better
            TypedExp *actual_replacer = new TypedExp(ArrayType::get(base, n / (base->getSize() / 8)), replace);
            if (VERBOSE)
                LOG << "replacing " << result << " with " << actual_replacer << " in " << s << "\n";
            s->searchAndReplace(*result, actual_replacer);
        }
    }

    Boomerang::get()->alertDecompileDebugPoint(this, "after processing array locals");

    // Stack offsets for local variables could be negative (most machines), positive (PA/RISC), or both (SPARC)
    if (signature->isLocalOffsetNegative())
        searchRegularLocals(opMinus, lastPass, sp, stmts);
    if (signature->isLocalOffsetPositive())
        searchRegularLocals(opPlus, lastPass, sp, stmts);
    // Ugh - m[sp] is a special case: neither positive or negative.  SPARC uses this to save %i0
    if (signature->isLocalOffsetPositive() && signature->isLocalOffsetNegative())
        searchRegularLocals(opWild, lastPass, sp, stmts);

    Boomerang::get()->alertDecompileDebugPoint(this, "after mapping expressions to locals");
}

void UserProc::searchRegularLocals(OPER minusOrPlus, bool lastPass, int sp, StatementList &stmts) {
    // replace expressions in regular statements with locals
    Exp *l;
    if (minusOrPlus == opWild)
        // l = m[sp{0}]
        l = Location::memOf(RefExp::get(Location::regOf(sp), nullptr));
    else
        // l = m[sp{0} +/- K]
        l = Location::memOf(
            Binary::get(minusOrPlus, RefExp::get(Location::regOf(sp), nullptr), Terminal::get(opWildIntConst)));
    StatementList::iterator it;
    for (it = stmts.begin(); it != stmts.end(); it++) {
        Instruction *s = *it;
        std::list<Exp *> results;
        s->searchAll(*l, results);
        for (auto result : results) {

            SharedType ty = s->getTypeFor(result);
            Exp *e = getSymbolExp(result, ty, lastPass);
            if (e) {
                Exp *search = result->clone();
                if (VERBOSE)
                    LOG << "mapping " << search << " to " << e << " in " << s << "\n";
                // s->searchAndReplace(search, e);
            }
        }
        // s->simplify();
    }
}

bool UserProc::removeNullStatements() {
    bool change = false;
    StatementList stmts;
    getStatements(stmts);
    // remove null code
    StatementList::iterator it;
    for (it = stmts.begin(); it != stmts.end(); it++) {
        Instruction *s = *it;
        if (s->isNullStatement()) {
            // A statement of the form x := x
            if (VERBOSE) {
                LOG << "removing null statement: " << s->getNumber() << " " << s << "\n";
            }
            removeStatement(s);
            change = true;
        }
    }
    return change;
}

// Propagate statements, but don't remove
// Return true if change; set convert if an indirect call is converted to direct (else clear)
/// Propagate statemtents; return true if change; set convert if an indirect call is converted to direct
/// (else clear)
bool UserProc::propagateStatements(bool &convert, int pass) {
    LOG_VERBOSE(1) << "--- begin propagating statements pass " << pass << " ---\n";
    StatementList stmts;
    getStatements(stmts);
    // propagate any statements that can be
    StatementList::iterator it;
    // Find the locations that are used by a live, dominating phi-function
    LocationSet usedByDomPhi;
    findLiveAtDomPhi(usedByDomPhi);
    // Next pass: count the number of times each assignment LHS would be propagated somewhere
    std::map<Exp *, int, lessExpStar> destCounts;
    // Also maintain a set of locations which are used by phi statements
    for (it = stmts.begin(); it != stmts.end(); it++) {
        Instruction *s = *it;
        ExpDestCounter edc(destCounts);
        StmtDestCounter sdc(&edc);
        s->accept(&sdc);
    }
#if USE_DOMINANCE_NUMS
    // A third pass for dominance numbers
    setDominanceNumbers();
#endif
    // A fourth pass to propagate only the flags (these must be propagated even if it results in extra locals)
    bool change = false;
    for (it = stmts.begin(); it != stmts.end(); it++) {
        Instruction *s = *it;
        if (s->isPhi())
            continue;
        change |= s->propagateFlagsTo();
    }
    // Finally the actual propagation
    convert = false;
    for (it = stmts.begin(); it != stmts.end(); it++) {
        Instruction *s = *it;
        if (s->isPhi())
            continue;
        change |= s->propagateTo(convert, &destCounts, &usedByDomPhi);
    }
    simplify();
    propagateToCollector();
    LOG_VERBOSE(1) << "=== end propagating statements at pass " << pass << " ===\n";
    return change;
} // propagateStatements

Instruction *UserProc::getStmtAtLex(unsigned int begin, unsigned int end) {
    StatementList stmts;
    getStatements(stmts);

    unsigned int lowest = begin;
    Instruction *loweststmt = nullptr;
    for (auto &stmt : stmts)
        if (begin >= (stmt)->getLexBegin() && begin <= lowest && begin <= (stmt)->getLexEnd() &&
            (end == (unsigned)-1 || end < (stmt)->getLexEnd())) {
            loweststmt = (stmt);
            lowest = (stmt)->getLexBegin();
        }
    return loweststmt;
}
/// promote the signature if possible
void UserProc::promoteSignature() { signature = signature->promote(this); }

/// Return a string for a new local suitable for \a e
QString UserProc::newLocalName(Exp &e) {
    QString tgt;
    QTextStream ost(&tgt);
    if (e.isSubscript() && ((RefExp &)e).getSubExp1()->isRegOf()) {
        // Assume that it's better to know what register this location was created from
        QString regName = getRegName(((RefExp &)e).getSubExp1());
        int tag = 0;
        do {
            ost.flush();
            tgt.clear();
            ost << regName << "_" << ++tag;
        } while (locals.find(tgt) != locals.end());
        return tgt;
    }
    ost << "local" << nextLocal++;
    return tgt;
}
/**
 * Return the next available local variable; make it the given type. Note: was returning TypedExp*.
 * If nam is non null, use that name
 */
Exp *UserProc::newLocal(SharedType ty, Exp &e, char *nam /* = nullptr */) {
    QString name;
    if (nam == nullptr)
        name = newLocalName(e);
    else
        name = nam; // Use provided name
    locals[name] = ty;
    if (ty == nullptr) {
        LOG_STREAM() << "null type passed to newLocal\n";
        assert(false);
    }
    if (VERBOSE)
        LOG << "assigning type " << ty->getCtype() << " to new " << name << "\n";
    return Location::local(name, this);
}

/**
 * Add a new local supplying all needed information.
 */
void UserProc::addLocal(SharedType ty, const QString &nam, Exp *e) {
    // symbolMap is a multimap now; you might have r8->o0 for integers and r8->o0_1 for char*
    // assert(symbolMap.find(e) == symbolMap.end());
    mapSymbolTo(e, Location::local(nam, this));
    // assert(locals.find(nam) == locals.end());        // Could be r10{20} -> o2, r10{30}->o2 now
    locals[nam] = ty;
}

/// return a local's type
SharedType UserProc::getLocalType(const QString &nam) {
    if (locals.find(nam) == locals.end())
        return nullptr;
    SharedType ty = locals[nam];
    return ty;
}

void UserProc::setLocalType(const QString &nam, SharedType ty) {
    locals[nam] = ty;

    LOG_VERBOSE(1) << "setLocalType: updating type of " << nam << " to " << ty->getCtype() << "\n";
}

SharedType UserProc::getParamType(const QString &nam) {
    for (unsigned int i = 0; i < signature->getNumParams(); i++)
        if (nam == signature->getParamName(i))
            return signature->getParamType(i);
    return nullptr;
}

// void UserProc::setExpSymbol(const char *nam, Exp *e, Type* ty) {
//    TypedExp *te = new TypedExp(ty, Location::local(nam, this));
//    mapSymbolTo(e, te);
//}

/// As above but with replacement
void UserProc::mapSymbolToRepl(const Exp *from, Exp *oldTo, Exp *newTo) {
    removeSymbolMapping(from, oldTo);
    mapSymbolTo(from, newTo); // The compiler could optimise this call to a fall through
}

void UserProc::mapSymbolTo(const Exp *from, Exp *to) {
    SymbolMap::iterator it = symbolMap.find(from);
    while (it != symbolMap.end() && *it->first == *from) {
        if (*it->second == *to)
            return; // Already in the multimap
        ++it;
    }
    std::pair<const Exp *, Exp *> pr = {from, to};
    symbolMap.insert(pr);
}

// FIXME: is this the same as lookupSym() now?
/// \brief Lookup the symbol map considering type
/// Lookup the expression in the symbol map. Return nullptr or a C string with the symbol. Use the Type* ty to
/// select from several names in the multimap; the name corresponding to the first compatible type is returned
Exp *UserProc::getSymbolFor(const Exp *from, SharedType ty) {
    SymbolMap::iterator ff = symbolMap.find(from);
    while (ff != symbolMap.end() && *ff->first == *from) {
        Exp *currTo = ff->second;
        assert(currTo->isLocal() || currTo->isParam());
        QString name = ((Const *)((Location *)currTo)->getSubExp1())->getStr();
        SharedType currTy = getLocalType(name);
        if (currTy == nullptr)
            currTy = getParamType(name);
        if (currTy && currTy->isCompatibleWith(*ty))
            return currTo;
        ++ff;
    }
    return nullptr;
}
/// Remove this mapping
void UserProc::removeSymbolMapping(const Exp *from, Exp *to) {
    SymbolMap::iterator it = symbolMap.find(from);
    while (it != symbolMap.end() && *it->first == *from) {
        if (*it->second == *to) {
            symbolMap.erase(it);
            return;
        }
        it++;
    }
}

/// return a symbol's exp (note: the original exp, like r24, not local1)
/// \note linear search!!
const Exp *UserProc::expFromSymbol(const QString &nam) const {
    for (const std::pair<const Exp *, Exp *> &it : symbolMap) {
        const Exp *e = it.second;
        if (e->isLocal() && ((const Const *)((const Location *)e)->getSubExp1())->getStr()==nam)
            return it.first;
    }
    return nullptr;
}

QString UserProc::getLocalName(int n) {
    int i = 0;
    for (std::map<QString, SharedType >::iterator it = locals.begin(); it != locals.end(); it++, i++)
        if (i == n)
            return it->first;
    return nullptr;
}
//! As getLocalName, but look for expression \a e
QString UserProc::getSymbolName(Exp *e) {
    SymbolMap::iterator it = symbolMap.find(e);
    if (it == symbolMap.end())
        return "";
    Exp *loc = it->second;
    if (!loc->isLocal() && !loc->isParam())
        return "";
    return ((Const *)loc->getSubExp1())->getStr();
}

// Count references to the things that are under SSA control. For each SSA subscripting, increment a counter for that
// definition
void UserProc::countRefs(RefCounter &refCounts) {
    StatementList stmts;
    getStatements(stmts);
    StatementList::iterator it;
    for (it = stmts.begin(); it != stmts.end(); it++) {
        Instruction *s = *it;
        // Don't count uses in implicit statements. There is no RHS of course, but you can still have x from m[x] on the
        // LHS and so on, and these are not real uses
        if (s->isImplicit())
            continue;
        if (DEBUG_UNUSED)
            LOG << "counting references in " << s << "\n";
        LocationSet refs;
        s->addUsedLocs(refs, false); // Ignore uses in collectors
        LocationSet::iterator rr;
        for (rr = refs.begin(); rr != refs.end(); rr++) {
            if (((Exp *)*rr)->isSubscript()) {
                Instruction *def = ((RefExp *)*rr)->getDef();
                // Used to not count implicit refs here (def->getNumber() == 0), meaning that implicit definitions get
                // removed as dead code! But these are the ideal place to read off final parameters, and it is
                // guaranteed now that implicit statements are sorted out for us by now (for dfa type analysis)
                if (def /* && def->getNumber() */) {
                    refCounts[def]++;
                    if (DEBUG_UNUSED)
                        LOG << "counted ref to " << *rr << "\n";
                }
            }
        }
    }
    if (DEBUG_UNUSED) {
        RefCounter::iterator rr;
        LOG << "### reference counts for " << getName() << ":\n";
        for (rr = refCounts.begin(); rr != refCounts.end(); ++rr)
            LOG << "  " << rr->first->getNumber() << ":" << rr->second << "\t";
        LOG << "\n### end reference counts\n";
    }
}

// Note: call the below after translating from SSA form
// FIXME: this can be done before transforming out of SSA form now, surely...
void UserProc::removeUnusedLocals() {
    Boomerang::get()->alertDecompileDebugPoint(this, "before removing unused locals");
    if (VERBOSE)
        LOG << "removing unused locals (final) for " << getName() << "\n";

    QSet<QString> usedLocals;
    StatementList stmts;
    getStatements(stmts);
    // First count any uses of the locals
    StatementList::iterator ss;
    bool all = false;
    for (ss = stmts.begin(); ss != stmts.end(); ss++) {
        Instruction *s = *ss;
        LocationSet locs;
        all |= s->addUsedLocals(locs);
        LocationSet::iterator uu;
        for (uu = locs.begin(); uu != locs.end(); uu++) {
            Exp *u = *uu;
            // Must be a real symbol, and not defined in this statement, unless it is a return statement (in which case
            // it is used outside this procedure), or a call statement. Consider local7 = local7+1 and
            // return local7 = local7+1 and local7 = call(local7+1), where in all cases, local7 is not used elsewhere
            // outside this procedure. With the assign, it can be deleted, but with the return or call statements, it
            // can't.
            if ((s->isReturn() || s->isCall() || !s->definesLoc(u))) {
                if (!u->isLocal())
                    continue;
                QString name(((Const *)((Location *)u)->getSubExp1())->getStr());
                usedLocals.insert(name);
                if (DEBUG_UNUSED)
                    LOG << "counted local " << name << " in " << s << "\n";
            }
        }
        if (s->isAssignment() && !s->isImplicit() && ((Assignment *)s)->getLeft()->isLocal()) {
            Assignment *as = (Assignment *)s;
            Const *c = (Const *)((Unary *)as->getLeft())->getSubExp1();
            QString name(c->getStr());
            usedLocals.insert(name);
            if (DEBUG_UNUSED)
                LOG << "counted local " << name << " on left of " << s << "\n";
        }
    }
    // Now record the unused ones in set removes
    std::map<QString, SharedType >::iterator it;
    QSet<QString> removes;
    for (it = locals.begin(); it != locals.end(); it++) {
        const QString &name(it->first);
        // LOG << "Considering local " << name << "\n";
        if (VERBOSE && all && removes.size())
            LOG << "WARNING: defineall seen in procedure " << name << " so not removing " << removes.size()
                << " locals\n";
        if (usedLocals.find(name) == usedLocals.end() && !all) {
            if (VERBOSE)
                LOG << "removed unused local " << name << "\n";
            removes.insert(name);
        }
    }
    // Remove any definitions of the removed locals
    for (ss = stmts.begin(); ss != stmts.end(); ++ss) {
        Instruction *s = *ss;
        LocationSet ls;
        LocationSet::iterator ll;
        s->getDefinitions(ls);
        for (ll = ls.begin(); ll != ls.end(); ++ll) {
            SharedType ty = s->getTypeFor(*ll);
            QString name = findLocal(**ll, ty);
            if (name.isNull())
                continue;
            if (removes.find(name) != removes.end()) {
                // Remove it. If an assign, delete it; otherwise (call), remove the define
                if (s->isAssignment()) {
                    removeStatement(s);
                    break; // Break to next statement
                } else if (s->isCall())
                    // Remove just this define. May end up removing several defines from this call.
                    ((CallStatement *)s)->removeDefine(*ll);
                // else if a ReturnStatement, don't attempt to remove it. The definition is used *outside* this proc.
            }
        }
    }
    // Finally, remove them from locals, so they don't get declared
    for (QString str : removes)
        locals.erase(str);
    // Also remove them from the symbols, since symbols are a superset of locals at present
    for (SymbolMap::iterator sm = symbolMap.begin(); sm != symbolMap.end();) {
        Exp *mapsTo = sm->second;
        if (mapsTo->isLocal()) {
            QString tmpName = ((Const *)((Location *)mapsTo)->getSubExp1())->getStr();
            if (removes.find(tmpName) != removes.end()) {
                symbolMap.erase(sm++);
                continue;
            }
        }
        ++sm; // sm is itcremented with the erase, or here
    }
    Boomerang::get()->alertDecompileDebugPoint(this, "after removing unused locals");
}

//
//    SSA code
//

void UserProc::fromSSAform() {
    Boomerang::get()->alertDecompiling(this);

    if (VERBOSE)
        LOG << "transforming " << getName() << " from SSA\n";

    Boomerang::get()->alertDecompileDebugPoint(this, "before transforming from SSA form");

    if (cfg->getNumBBs() >= 100) // Only for the larger procs
        // Note: emit newline at end of this proc, so we can distinguish getting stuck in this proc with doing a lot of
        // little procs that don't get messages. Also, looks better with progress dots
        LOG_STREAM() << " transforming out of SSA form " << getName() << " with " << cfg->getNumBBs() << " BBs";

    StatementList stmts;
    getStatements(stmts);
    StatementList::iterator it;

    for (it = stmts.begin(); it != stmts.end(); it++) {
        // Map registers to initial local variables
        (*it)->mapRegistersToLocals();
        // Insert casts where needed, as types are about to become inaccessible
        (*it)->insertCasts();
    }

    // First split the live ranges where needed by reason of type incompatibility, i.e. when the type of a subscripted
    // variable is different to its previous type. Start at the top, because we don't want to rename parameters (e.g.
    // argc)
    typedef std::pair<SharedType , Exp *> FirstTypeEnt;
    typedef std::map<Exp *, FirstTypeEnt, lessExpStar> FirstTypesMap;
    FirstTypesMap firstTypes;
    FirstTypesMap::iterator ff;
    ConnectionGraph ig; // The interference graph; these can't have the same local variable
    ConnectionGraph pu; // The Phi Unites: these need the same local variable or copies
#if 0
    // Start with the parameters. There is not always a use of every parameter, yet that location may be used with
    // a different type (e.g. envp used as int in test/sparc/fibo-O4)
    int n = signature->getNumParams();

    for (int i=0; i < n; i++) {
        Exp* paramExp = signature->getParamExp(i);
        FirstTypeEnt fte;
        fte.first = signature->getParamType(i);
        fte.second = RefExp::get(paramExp, cfg->findTheImplicitAssign(paramExp));
        firstTypes[paramExp] = fte;
    }
#endif
    int progress = 0;
    for (it = stmts.begin(); it != stmts.end(); it++) {
        if (++progress > 2000) {
            LOG_STREAM() << ".";
            LOG_STREAM().flush();
            progress = 0;
        }
        Instruction *s = *it;
        LocationSet defs;
        s->getDefinitions(defs);
        LocationSet::iterator dd;
        for (dd = defs.begin(); dd != defs.end(); dd++) {
            Exp *base = *dd;
            SharedType ty = s->getTypeFor(base);
            if (ty == nullptr) // Can happen e.g. when getting the type for %flags
                ty = VoidType::get();
            LOG_VERBOSE(1) << "got type " << ty->prints() << " for " << base << " from " << s << "\n";
            ff = firstTypes.find(base);
            Exp *ref = RefExp::get(base, s);
            if (ff == firstTypes.end()) {
                // There is no first type yet. Record it.
                FirstTypeEnt fte;
                fte.first = ty;
                fte.second = ref;
                firstTypes[base] = fte;
            } else if (ff->second.first && !ty->isCompatibleWith(*ff->second.first)) {
                if (DEBUG_LIVENESS)
                    LOG << "def of " << base << " at " << s->getNumber() << " type " << ty
                        << " is not compatible with first type " << ff->second.first << ".\n";
                // There already is a type for base, and it is different to the type for this definition.
                // Record an "interference" so it will get a new variable
                if (!ty->isVoid()) // just ignore void interferences ??!!
                    ig.connect(ref, ff->second.second);
            }
        }
    }
    // Find the interferences generated by more than one version of a variable being live at the same program point
    cfg->findInterferences(ig);

    // Find the set of locations that are "united" by phi-functions
    // FIXME: are these going to be trivially predictable?
    findPhiUnites(pu);

    ConnectionGraph::iterator ii;
    if (DEBUG_LIVENESS) {
        LOG << "## ig interference graph:\n";
        for (ii = ig.begin(); ii != ig.end(); ii++)
            LOG << "   ig " << ii->first << " -> " << ii->second << "\n";
        LOG << "## pu phi unites graph:\n";
        for (ii = pu.begin(); ii != pu.end(); ii++)
            LOG << "   pu " << ii->first << " -> " << ii->second << "\n";
        LOG << "  ---\n";
    }

    // Choose one of each interfering location to give a new name to

    for (ii = ig.begin(); ii != ig.end(); ++ii) {
        RefExp *r1, *r2;
        r1 = (RefExp *)ii->first;
        r2 = (RefExp *)ii->second; // r1 -> r2 and vice versa
        QString name1 = lookupSymFromRefAny(*r1);
        QString name2 = lookupSymFromRefAny(*r2);
        if (!name1.isNull() && !name2.isNull() && name1!=name2)
            continue; // Already different names, probably because of the redundant mapping
        RefExp *rename = nullptr;
        if (r1->isImplicitDef())
            // If r1 is an implicit definition, don't rename it (it is probably a parameter, and should retain its
            // current name)
            rename = r2;
        else if (r2->isImplicitDef())
            rename = r1; // Ditto for r2
        if (rename == nullptr) {
#if 0
            // By preferring to rename the destination of the phi, we have more chance that all the phi operands will
            // end up being the same, so the phi can end up as one copy assignment

            // In general, it is best to rename the location (r1 or r2) which has the smallest number of uniting
            // connections (or at least, this seems like a reasonable criterion)
            int n1 = pu.count(r1);
            int n2 = pu.count(r2);
            if (n2 <= n1)
#else
            Instruction *def2 = r2->getDef();
            if (def2->isPhi()) // Prefer the destinations of phis
#endif
            rename = r2;
            else rename = r1;
        }
        SharedType ty = rename->getDef()->getTypeFor(rename->getSubExp1());
        Exp *local = newLocal(ty, *rename);
        if (DEBUG_LIVENESS)
            LOG << "renaming " << rename << " to " << local << "\n";
        mapSymbolTo(rename, local);
    }

    // Implement part of the Phi Unites list, where renamings or parameters have broken them, by renaming
    // The rest of them will be done as phis are removed
    // The idea is that where l1 and l2 have to unite, and exactly one of them already has a local/name, you can
    // implement the unification by giving the unnamed one the same name as the named one, as long as they don't
    // interfere
    for (ii = pu.begin(); ii != pu.end(); ++ii) {
        RefExp *r1 = (RefExp *)ii->first;
        RefExp *r2 = (RefExp *)ii->second;
        QString name1 = lookupSymFromRef(*r1);
        QString name2 = lookupSymFromRef(*r2);
        if (!name1.isNull() && !name2.isNull() && !ig.isConnected(r1, *r2)) {
            // There is a case where this is unhelpful, and it happen in test/pentium/fromssa2. We have renamed the
            // destination of the phi to ebx_1, and that leaves the two phi operands as ebx. However, we attempt to
            // unite them here, which will cause one of the operands to become ebx_1, so the neat oprimisation of
            // replacing the phi with one copy doesn't work. The result is an extra copy.
            // So check of r1 is a phi and r2 one of its operands, and all other operands for the phi have the same
            // name. If so, don't rename.
            Instruction *def1 = r1->getDef();
            if (def1->isPhi()) {
                bool allSame = true;
                bool r2IsOperand = false;
                QString firstName = QString::null;
                PhiAssign::iterator rr;
                PhiAssign *pi = (PhiAssign *)def1;
                for (rr = pi->begin(); rr != pi->end(); ++rr) {
                    RefExp re(rr->second.e, rr->second.def());
                    if (re == *r2)
                        r2IsOperand = true;
                    if (firstName.isNull())
                        firstName = lookupSymFromRefAny(re);
                    else {
                        QString tmp = lookupSymFromRefAny(re);
                        if (tmp.isNull() || firstName!=tmp) {
                            allSame = false;
                            break;
                        }
                    }
                }
                if (allSame && r2IsOperand)
                    continue; // This situation has happened, don't map now
            }
            mapSymbolTo(r2, Location::local(name1, this));
            continue;
        }
    }

    /*    *    *    *    *    *    *    *    *    *    *    *    *    *    *\
 *                                                        *
 *     IR gets changed with hard locals and params here    *
 *                                                        *
\*    *    *    *    *    *    *    *    *    *    *    *    *    *    */

    // First rename the variables (including phi's, but don't remove).
    // NOTE: it is not possible to postpone renaming these locals till the back end, since the same base location
    // may require different names at different locations, e.g. r28{0} is local0, r28{16} is local1
    // Update symbols and parameters, particularly for the stack pointer inside memofs.
    // NOTE: the ordering of the below operations is critical! Re-ordering may well prevent e.g. parameters from
    // renaming successfully.
    verifyPHIs();
    nameParameterPhis();
    mapLocalsAndParams();
    mapParameters();
    removeSubscriptsFromSymbols();
    removeSubscriptsFromParameters();
    for (it = stmts.begin(); it != stmts.end(); it++) {
        Instruction *s = *it;
        s->replaceSubscriptsWithLocals();
    }

    // Now remove the phis
    for (it = stmts.begin(); it != stmts.end(); it++) {
        Instruction *s = *it;
        if (!s->isPhi())
            continue;
        // Check if the base variables are all the same
        PhiAssign *pa = (PhiAssign *)s;
        if (pa->begin() == pa->end()) {
            // no params to this phi, just remove it
            if (VERBOSE)
                LOG << "phi with no params, removing: " << s << "\n";
            removeStatement(s);
            continue;
        }
        LocationSet refs;
        pa->addUsedLocs(refs);
        bool phiParamsSame = true;
        Exp *first = nullptr;
        if (pa->getNumDefs() > 1) {
            PhiAssign::iterator uu;
            for (uu = pa->begin(); uu != pa->end(); uu++) {
                if (uu->second.e == nullptr)
                    continue;
                if (first == nullptr) {
                    first = uu->second.e;
                    continue;
                }
                if (!(*uu->second.e == *first)) {
                    phiParamsSame = false;
                    break;
                }
            }
        }
        if (phiParamsSame && first) {
            // Is the left of the phi assignment the same base variable as all the operands?
            if (*pa->getLeft() == *first) {
                if (DEBUG_LIVENESS || DEBUG_UNUSED)
                    LOG << "removing phi: left and all refs same or 0: " << s << "\n";
                // Just removing the refs will work, or removing the whole phi
                // NOTE: Removing the phi here may cause other statments to be not used.
                removeStatement(s);
            } else
                // Need to replace the phi by an expression,
                // e.g. local0 = phi(r24{3}, r24{5}) becomes
                //        local0 = r24
                pa->convertToAssign(first->clone());
        } else {
// Need new local(s) for phi operands that have different names from the lhs
#if 0 // The big problem with this idea is that it extends the range of the phi destination, and it could "pass"
            // definitions and uses of that variable. It could be that the dominance numbers could solve this, but it
            // seems unlikely
            Exp* lhs = pa->getLeft();
            RefExp* wrappedLeft = RefExp::get(lhs, pa)
                                  char* lhsName = lookupSymForRef(wrappedLeft);
            PhiAssign::iterator rr;
            for (rr = pa->begin(); rr != pa->end(); rr++) {
                RefExp* operand = RefExp::get(rr->e, rr->def);
                char* operName = lookupSymFromRef(operand);
                if (strcmp(operName, lhsName) == 0)
                    continue;                    // No need for copies for this operand
                // Consider possible optimisation here: if have a = phi(b, b, b, b, a), then there is only one copy
                // needed. If by some fluke the program already had a=b after the definition for b, then no copy is
                // needed at all. So a map of existing copies could be useful
                insertAssignAfter(rr->def, lhs, operand);
            }
#else // This way is costly in copies, but has no problems with extending live ranges
            // Exp* tempLoc = newLocal(pa->getType());
            Exp *tempLoc = getSymbolExp(RefExp::get(pa->getLeft(), pa), pa->getType());
            if (DEBUG_LIVENESS)
                LOG << "phi statement " << s << " requires local, using " << tempLoc << "\n";
            // For each definition ref'd in the phi
            PhiAssign::iterator rr;
            for (rr = pa->begin(); rr != pa->end(); rr++) {
                if (rr->second.e == nullptr)
                    continue;
                insertAssignAfter(rr->second.def(), tempLoc, rr->second.e);
            }
            // Replace the RHS of the phi with tempLoc
            pa->convertToAssign(tempLoc);
#endif
        }
    }

    if (cfg->getNumBBs() >= 100) // Only for the larger procs
        LOG_STREAM() << "\n";

    Boomerang::get()->alertDecompileDebugPoint(this, "after transforming from SSA form");
}

void UserProc::mapParameters() {
    // Replace the parameters with their mappings
    StatementList::iterator pp;
    for (pp = parameters.begin(); pp != parameters.end(); ++pp) {
        Exp *lhs = ((Assignment *)*pp)->getLeft();
        QString mappedName = lookupParam(lhs);
        if (mappedName.isNull()) {
            LOG << "WARNING! No symbol mapping for parameter " << lhs << "\n";
            bool allZero;
            Exp *clean = lhs->clone()->removeSubscripts(allZero);
            if (allZero)
                ((Assignment *)*pp)->setLeft(clean);
            // Else leave them alone
        } else
            ((Assignment *)*pp)->setLeft(Location::param(mappedName, this));
    }
}

void UserProc::removeSubscriptsFromSymbols() {
    // Basically, use the symbol map to map the symbols in the symbol map!
    // However, do not remove subscripts from the outer level; they are still needed for comments in the output and also
    // for when removing subscripts from parameters (still need the {0})
    // Since this will potentially change the ordering of entries, need to copy the map
    SymbolMap sm2 = symbolMap; // Object copy
    SymbolMap::iterator it;
    symbolMap.clear();
    ExpSsaXformer esx(this);
    for (it = sm2.begin(); it != sm2.end(); ++it) {
        Exp *from = const_cast<Exp *>(it->first);
        if (from->isSubscript()) {
            // As noted above, don't touch the outer level of subscripts
            Exp *&sub = ((RefExp *)from)->refSubExp1();
            sub = sub->accept(&esx);
        } else
            from = from->accept(&esx);
        mapSymbolTo(from, it->second);
    }
}

void UserProc::removeSubscriptsFromParameters() {
    StatementList::iterator it;
    ExpSsaXformer esx(this);
    for (it = parameters.begin(); it != parameters.end(); ++it) {
        Exp *left = ((Assignment *)*it)->getLeft();
        left = left->accept(&esx);
        ((Assignment *)*it)->setLeft(left);
    }
}

static Binary allEqAll(opEquals, new Terminal(opDefineAll), new Terminal(opDefineAll));

// this function was non-reentrant, but now reentrancy is frequently used
/// prove any arbitary property of this procedure. If conditional is true, do not save the result, as it may
/// be conditional on premises stored in other procedures
bool UserProc::prove(Binary *query, bool conditional /* = false */) {

    assert(query->isEquality());
    Exp *queryLeft = query->getSubExp1();
    Exp *queryRight = query->getSubExp2();
    if (provenTrue.find(queryLeft) != provenTrue.end() && *provenTrue[queryLeft] == *queryRight) {
        if (DEBUG_PROOF)
            LOG << "found true in provenTrue cache " << query << " in " << getName() << "\n";
        return true;
    }

    if (Boomerang::get()->noProve)
        return false;

    UniqExp original(query->clone());
    Exp *origLeft = original->getSubExp1();
    Exp *origRight = original->getSubExp2();

    // subscript locs on the right with {-} (nullptr reference)
    LocationSet locs;
    query->getSubExp2()->addUsedLocs(locs);
    for (Exp *xx : locs) {
        query->setSubExp2(query->getSubExp2()->expSubscriptValNull(xx));
    }

    if (query->getSubExp1()->getOper() != opSubscript) {
        bool gotDef = false;
        // replace expression from return set with expression in the collector of the return
        if (theReturnStatement) {
            Exp *def = theReturnStatement->findDefFor(query->getSubExp1());
            if (def) {
                query->setSubExp1(def);
                gotDef = true;
            }
        }
        if (!gotDef) {
            // OK, the thing I'm looking for isn't in the return collector, but perhaps there is an entry for <all>
            // If this is proved, then it is safe to say that x == x for any x with no definition reaching the exit
            Exp *right = origRight->clone()->simplify(); // In case it's sp+0
            if (*origLeft == *right &&                   // x == x
                origLeft->getOper() != opDefineAll &&    // Beware infinite recursion
                prove(&allEqAll)) {                      // Recurse in case <all> not proven yet
                if (DEBUG_PROOF)
                    LOG << "Using all=all for " << query->getSubExp1() << "\n" << "prove returns true\n";
                provenTrue[origLeft->clone()] = right;
                return true;
            }
            else
                delete right;
            if (DEBUG_PROOF)
                LOG << "not in return collector: " << query->getSubExp1() << "\n" << "prove returns false\n";
            return false;
        }
    }

    if (cycleGrp) // If in involved in a recursion cycle
        //    then save the original query as a premise for bypassing calls
        recurPremises[origLeft->clone()] = origRight;

    std::set<PhiAssign *> lastPhis;
    std::map<PhiAssign *, Exp *> cache;
    bool result = prover(query, lastPhis, cache);

    if (cycleGrp)
        recurPremises.erase(origLeft); // Remove the premise, regardless of result
    if (DEBUG_PROOF)
        LOG << "prove returns " << (result ? "true" : "false") << " for " << query << " in " << getName() << "\n";

    if (!conditional) {
        if (result)
            provenTrue[origLeft] = origRight; // Save the now proven equation
    }
    return result;
}
/// helper function, should be private
bool UserProc::prover(Exp *query, std::set<PhiAssign *> &lastPhis, std::map<PhiAssign *, Exp *> &cache,
                      PhiAssign *lastPhi /* = nullptr */) {
    // A map that seems to be used to detect loops in the call graph:
    std::map<CallStatement *, Exp *> called;
    Exp *phiInd = query->getSubExp2()->clone();

    if (lastPhi && cache.find(lastPhi) != cache.end() && *cache[lastPhi] == *phiInd) {
        if (DEBUG_PROOF)
            LOG << "true - in the phi cache\n";
        return true;
    }

    std::set<Instruction *> refsTo;

    query = query->clone();
    bool change = true;
    bool swapped = false;
    while (change) {
        if (DEBUG_PROOF)
            LOG << query << "\n";

        change = false;
        if (query->getOper() == opEquals) {

            // same left and right means true
            if (*query->getSubExp1() == *query->getSubExp2()) {
                query = new Terminal(opTrue);
                change = true;
            }

            // move constants to the right
            if (!change) {
                Exp *plus = query->getSubExp1();
                Exp *s1s2 = plus ? plus->getSubExp2() : nullptr;
                if (plus && s1s2) {
                    if (plus->getOper() == opPlus && s1s2->isIntConst()) {
                        query->setSubExp2(Binary::get(opPlus, query->getSubExp2(), new Unary(opNeg, s1s2->clone())));
                        query->setSubExp1(plus->getSubExp1());
                        change = true;
                    }
                    if (plus->getOper() == opMinus && s1s2->isIntConst()) {
                        query->setSubExp2(Binary::get(opPlus, query->getSubExp2(), s1s2->clone()));
                        query->setSubExp1(plus->getSubExp1());
                        change = true;
                    }
                }
            }

            // substitute using a statement that has the same left as the query
            if (!change && query->getSubExp1()->getOper() == opSubscript) {
                RefExp *r = (RefExp *)query->getSubExp1();
                Instruction *s = r->getDef();
                CallStatement *call = dynamic_cast<CallStatement *>(s);
                if (call) {
                    // See if we can prove something about this register.
                    UserProc *destProc = dynamic_cast<UserProc *>(call->getDestProc());
                    Exp *base = r->getSubExp1();
                    if (destProc && !destProc->isLib() && destProc->cycleGrp != nullptr &&
                        destProc->cycleGrp->find(this) != destProc->cycleGrp->end()) {
                        // The destination procedure may not have preservation proved as yet, because it is involved
                        // in our recursion group. Use the conditional preservation logic to determine whether query is
                        // true for this procedure
                        Exp *provenTo = destProc->getProven(base);
                        if (provenTo) {
                            // There is a proven preservation. Use it to bypass the call
                            Exp *queryLeft = call->localiseExp(provenTo->clone());
                            query->setSubExp1(queryLeft);
                            // Now try everything on the result
                            return prover(query, lastPhis, cache, lastPhi);
                        } else {
                            // Check if the required preservation is one of the premises already assumed
                            Exp *premisedTo = destProc->getPremised(base);
                            if (premisedTo) {
                                if (DEBUG_PROOF)
                                    LOG << "conditional preservation for call from " << getName() << " to "
                                        << destProc->getName() << ", allows bypassing\n";
                                Exp *queryLeft = call->localiseExp(premisedTo->clone());
                                query->setSubExp1(queryLeft);
                                return prover(query, lastPhis, cache, lastPhi);
                            } else {
                                // There is no proof, and it's not one of the premises. It may yet succeed, by making
                                // another premise! Example: try to prove esp, depends on whether ebp is preserved, so
                                // recurse to check ebp's preservation. Won't infinitely loop because of the premise map
                                // FIXME: what if it needs a rx = rx + K preservation?
                                Binary *newQuery = Binary::get(opEquals, base->clone(), base->clone());
                                destProc->setPremise(base);
                                if (DEBUG_PROOF)
                                    LOG << "new required premise " << newQuery << " for " << destProc->getName() << "\n";
                                // Pass conditional as true, since even if proven, this is conditional on other things
                                bool result = destProc->prove(newQuery, true);
                                destProc->killPremise(base);
                                if (result) {
                                    if (DEBUG_PROOF)
                                        LOG << "conditional preservation with new premise " << newQuery
                                            << " succeeds for " << destProc->getName() << "\n";
                                    // Use the new conditionally proven result
                                    Exp *queryLeft = call->localiseExp(base->clone());
                                    query->setSubExp1(queryLeft);
                                    return destProc->prover(query, lastPhis, cache, lastPhi);
                                } else {
                                    if (DEBUG_PROOF)
                                        LOG << "conditional preservation required premise " << newQuery << " fails!\n";
                                    // Do nothing else; the outer proof will likely fail
                                }
                            }
                        }

                    } // End call involved in this recursion group
                    // Seems reasonable that recursive procs need protection from call loops too
                    Exp *right = call->getProven(r->getSubExp1()); // getProven returns the right side of what is
                    if (right) {                                   //    proven about r (the LHS of query)
                        right = right->clone();
                        if (called.find(call) != called.end() && *called[call] == *query) {
                            LOG << "found call loop to " << call->getDestProc()->getName() << " " << query << "\n";
                            query = new Terminal(opFalse);
                            change = true;
                        } else {
                            called[call] = query->clone();
                            if (DEBUG_PROOF)
                                LOG << "using proven for " << call->getDestProc()->getName() << " " << r->getSubExp1()
                                    << " = " << right << "\n";
                            right = call->localiseExp(right);
                            if (DEBUG_PROOF)
                                LOG << "right with subs: " << right << "\n";
                            query->setSubExp1(right); // Replace LHS of query with right
                            change = true;
                        }
                    }
                } else if (s && s->isPhi()) {
                    // for a phi, we have to prove the query for every statement
                    PhiAssign *pa = (PhiAssign *)s;
                    PhiAssign::iterator it;
                    bool ok = true;
                    if (lastPhis.find(pa) != lastPhis.end() || pa == lastPhi) {
                        if (DEBUG_PROOF)
                            LOG << "phi loop detected ";
                        ok = (*query->getSubExp2() == *phiInd);
                        if (ok && DEBUG_PROOF)
                            LOG << "(set true due to induction)\n"; // FIXME: induction??!
                        if (!ok && DEBUG_PROOF)
                            LOG << "(set false " << query->getSubExp2() << " != " << phiInd << ")\n";
                    } else {
                        if (DEBUG_PROOF)
                            LOG << "found " << s << " prove for each\n";
                        for (it = pa->begin(); it != pa->end(); it++) {
                            Exp *e = query->clone();
                            RefExp *r1 = (RefExp *)e->getSubExp1();
                            r1->setDef(it->second.def());
                            if (DEBUG_PROOF)
                                LOG << "proving for " << e << "\n";
                            lastPhis.insert(lastPhi);
                            if (!prover(e, lastPhis, cache, pa)) {
                                ok = false;
                                // delete e;
                                break;
                            }
                            lastPhis.erase(lastPhi);
                            // delete e;
                        }
                        if (ok)
                            cache[pa] = query->getSubExp2()->clone();
                    }
                    if (ok)
                        query = new Terminal(opTrue);
                    else
                        query = new Terminal(opFalse);
                    change = true;
                } else if (s && s->isAssign()) {
                    if (s && refsTo.find(s) != refsTo.end()) {
                        LOG << "detected ref loop " << s << "\n";
                        LOG << "refsTo: ";
                        std::set<Instruction *>::iterator ll;
                        for (ll = refsTo.begin(); ll != refsTo.end(); ++ll)
                            LOG << (*ll)->getNumber() << ", ";
                        LOG << "\n";
                        assert(false);
                    } else {
                        refsTo.insert(s);
                        query->setSubExp1(((Assign *)s)->getRight()->clone());
                        change = true;
                    }
                }
            }

            // remove memofs from both sides if possible
            if (!change && query->getSubExp1()->getOper() == opMemOf && query->getSubExp2()->getOper() == opMemOf) {
                query->setSubExp1(query->getSubExp1()->getSubExp1());
                query->setSubExp2(query->getSubExp2()->getSubExp1());
                change = true;
            }

            // is ok if both of the memofs are subscripted with nullptr
            if (!change && query->getSubExp1()->getOper() == opSubscript &&
                query->getSubExp1()->getSubExp1()->getOper() == opMemOf &&
                ((RefExp *)query->getSubExp1())->getDef() == nullptr && query->getSubExp2()->getOper() == opSubscript &&
                query->getSubExp2()->getSubExp1()->getOper() == opMemOf &&
                ((RefExp *)query->getSubExp2())->getDef() == nullptr) {
                query->setSubExp1(query->getSubExp1()->getSubExp1()->getSubExp1());
                query->setSubExp2(query->getSubExp2()->getSubExp1()->getSubExp1());
                change = true;
            }

            // find a memory def for the right if there is a memof on the left
            // FIXME: this seems pretty much like a bad hack!
            if (!change && query->getSubExp1()->getOper() == opMemOf) {
                StatementList stmts;
                getStatements(stmts);
                StatementList::iterator it;
                for (it = stmts.begin(); it != stmts.end(); it++) {
                    Assign *s = dynamic_cast<Assign *>(*it);
                    if (s && *s->getRight() == *query->getSubExp2() && s->getLeft()->getOper() == opMemOf) {
                        query->setSubExp2(s->getLeft()->clone());
                        change = true;
                        break;
                    }
                }
            }

            // last chance, swap left and right if haven't swapped before
            if (!change && !swapped) {
                Exp *e = query->getSubExp1();
                query->setSubExp1(query->getSubExp2());
                query->setSubExp2(e);
                change = true;
                swapped = true;
                refsTo.clear();
            }
        } else if (query->isIntConst()) {
            Const *c = (Const *)query;
            query = new Terminal(c->getInt() ? opTrue : opFalse);
        }

        Exp *old = query->clone();

        Exp *query_prev=query;
        query = query->clone()->simplify();

        if (change && !(*old == *query) && DEBUG_PROOF) {
            LOG << old << "\n";
        }
        delete query_prev;
        delete old;
    }

    return query->getOper() == opTrue;
}

// Get the set of locations defined by this proc. In other words, the define set, currently called returns
void UserProc::getDefinitions(LocationSet &ls) {
    int n = signature->getNumReturns();
    for (int j = 0; j < n; j++) {
        ls.insert(signature->getReturnExp(j));
    }
}

void Function::addCallers(std::set<UserProc *> &callers) {
    std::set<CallStatement *>::iterator it;
    for (it = callerSet.begin(); it != callerSet.end(); it++) {
        UserProc *callerProc = (*it)->getProc();
        callers.insert(callerProc);
    }
}
/**
 * Add to a set of callee Procs.
 */
// void UserProc::addCallees(std::list<UserProc*>& callees) {
//    // SLOW SLOW SLOW
//    // this function is evil now... REALLY evil... hope it doesn't get called too often
//    std::list<Proc*>::iterator it;
//    for (it = calleeList.begin(); it != calleeList.end(); it++) {
//        UserProc* callee = (UserProc*)(*it);
//        if (callee->isLib())
//            continue;
//        addCallee(callee);
//    }
//}

void UserProc::conTypeAnalysis() {
    if (DEBUG_TA)
        LOG << "type analysis for procedure " << getName() << "\n";
    Constraints consObj;
    LocationSet cons;
    StatementList stmts;
    getStatements(stmts);
    StatementList::iterator ss;
    // For each statement this proc
    int conscript = 0;
    for (ss = stmts.begin(); ss != stmts.end(); ss++) {
        cons.clear();
        // So we can co-erce constants:
        conscript = (*ss)->setConscripts(conscript);
        (*ss)->genConstraints(cons);
        consObj.addConstraints(cons);
        if (DEBUG_TA)
            LOG << (*ss) << "\n" << &cons << "\n";
        // Remove the sizes immediately the constraints are generated.
        // Otherwise, x and x*8* look like different expressions
        (*ss)->stripSizes();
    }

    std::list<ConstraintMap> solns;
    bool ret = consObj.solve(solns);
    if (VERBOSE || DEBUG_TA) {
        if (!ret)
            LOG << "** could not solve type constraints for proc " << getName() << "!\n";
        else if (solns.size() > 1)
            LOG << "** " << solns.size() << " solutions to type constraints for proc " << getName() << "!\n";
    }

    std::list<ConstraintMap>::iterator it;
    int solnNum = 0;
    ConstraintMap::iterator cc;
    if (DEBUG_TA) {
        for (it = solns.begin(); it != solns.end(); it++) {
            LOG << "solution " << ++solnNum << " for proc " << getName() << "\n";
            ConstraintMap &cm = *it;
            for (cc = cm.begin(); cc != cm.end(); cc++)
                LOG << cc->first << " = " << cc->second << "\n";
            LOG << "\n";
        }
    }

    // Just use the first solution, if there is one
    Prog *prog = getProg();
    if (!solns.empty()) {
        ConstraintMap &cm = *solns.begin();
        for (cc = cm.begin(); cc != cm.end(); cc++) {
            // Ick. A workaround for now (see test/pentium/sumarray-O4)
            // assert(cc->first->isTypeOf());
            if (!cc->first->isTypeOf())
                continue;
            Exp *loc = ((Unary *)cc->first)->getSubExp1();
            assert(cc->second->isTypeVal());
            SharedType ty = ((TypeVal *)cc->second)->getType();
            if (loc->isSubscript())
                loc = ((RefExp *)loc)->getSubExp1();
            if (loc->isGlobal()) {
                QString nam = ((Const *)((Unary *)loc)->getSubExp1())->getStr();
                if (!ty->resolvesToVoid())
                    prog->setGlobalType(nam, ty->clone());
            } else if (loc->isLocal()) {
                QString nam = ((Const *)((Unary *)loc)->getSubExp1())->getStr();
                setLocalType(nam, ty);
            } else if (loc->isIntConst()) {
                Const *con = (Const *)loc;
                int val = con->getInt();
                if (ty->isFloat()) {
                    // Need heavy duty cast here
                    // MVE: check this! Especially when a double prec float
                    con->setFlt(*(float *)&val);
                    con->setOper(opFltConst);
                } else if (ty->isCString()) {
                    // Convert to a string
                    const char *str = prog->getStringConstant(ADDRESS::g(val), true);
                    if (str) {
                        // Make a string
                        con->setStr(str);
                        con->setOper(opStrConst);
                    }
                } else {
                    if (ty->isInteger() && ty->getSize() && ty->getSize() != STD_SIZE)
                        // Wrap the constant in a TypedExp (for a cast)
                        castConst(con->getConscript(), ty);
                }
            }
        }
    }

    // Clear the conscripts. These confuse the fromSSA logic, causing infinite
    // loops
    for (ss = stmts.begin(); ss != stmts.end(); ss++) {
        (*ss)->clearConscripts();
    }
}

bool UserProc::searchAndReplace(const Exp &search, Exp *replace) {
    bool ch = false;
    StatementList stmts;
    getStatements(stmts);
    StatementList::iterator it;
    for (it = stmts.begin(); it != stmts.end(); it++) {
        Instruction *s = *it;
        ch |= s->searchAndReplace(search, replace);
    }
    return ch;
}

unsigned fudge(StatementList::iterator x) {
    StatementList::iterator y = x;
    return *(unsigned *)&y;
}

Exp *UserProc::getProven(Exp *left) {
    // Note: proven information is in the form r28 mapsto (r28 + 4)
    std::map<Exp *, Exp *, lessExpStar>::iterator it = provenTrue.find(left);
    if (it != provenTrue.end())
        return it->second;
    //     not found, try the signature
    // No! The below should only be for library functions!
    // return signature->getProven(left);
    return nullptr;
}

Exp *UserProc::getPremised(Exp *left) {
    std::map<Exp *, Exp *, lessExpStar>::iterator it = recurPremises.find(left);
    if (it != recurPremises.end())
        return it->second;
    return nullptr;
}
//! Return whether e is preserved by this proc
bool UserProc::isPreserved(Exp *e) { return provenTrue.find(e) != provenTrue.end() && *provenTrue[e] == *e; }

/// Cast the constant whose conscript is num to be type ty
void UserProc::castConst(int num, SharedType ty) {
    StatementList stmts;
    getStatements(stmts);
    StatementList::iterator it;
    for (it = stmts.begin(); it != stmts.end(); it++) {
        if ((*it)->castConst(num, ty))
            break;
    }
}

/***************************************************************************/ /**
  *
  * \brief Trim parameters to procedure calls with ellipsis (...). Also add types for ellipsis parameters, if any
  * \returns true if any signature types so added.
  ******************************************************************************/
bool UserProc::ellipsisProcessing() {
    BB_IT it;
    BasicBlock::rtlrit rrit;
    StatementList::reverse_iterator srit;
    bool ch = false;
    for (it = cfg->begin(); it != cfg->end(); ++it) {
        CallStatement *c = dynamic_cast<CallStatement *>((*it)->getLastStmt(rrit, srit));
        // Note: we may have removed some statements, so there may no longer be a last statement!
        if ( c == nullptr )
            continue;
        ch |= c->ellipsisProcessing(prog);
    }
    if (ch)
        fixCallAndPhiRefs();
    return ch;
}

/***************************************************************************/ /**
  *
  * Before Type Analysis, refs like r28{0} have a nullptr Statement pointer. After this, they will point to an
  * implicit assignment for the location. Thus, during and after type analysis, you can find the type of any
  * location by following the reference to the definition
  * Note: you need something recursive to make sure that child subexpressions are processed before parents
  * Example: m[r28{0} - 12]{0} could end up adding an implicit assignment for r28{-} with a null reference, when other
  * pieces of code add r28{0}
  ******************************************************************************/
void UserProc::addImplicitAssigns() {
    Boomerang::get()->alertDecompileDebugPoint(this, "before adding implicit assigns");

    StatementList stmts;
    getStatements(stmts);
    StatementList::iterator it;
    ImplicitConverter ic(cfg);
    StmtImplicitConverter sm(&ic, cfg);
    for (it = stmts.begin(); it != stmts.end(); it++) {
        (*it)->accept(&sm);
    }
    cfg->setImplicitsDone();
    df.convertImplicits(cfg); // Some maps have m[...]{-} need to be m[...]{0} now
    makeSymbolsImplicit();
    // makeParamsImplicit();            // Not necessary yet, since registers are not yet mapped

    Boomerang::get()->alertDecompileDebugPoint(this, "after adding implicit assigns");
}

// e is a parameter location, e.g. r8 or m[r28{0}+8]. Lookup a symbol for it
//! Find the implicit definition for \a e and lookup a symbol
QString UserProc::lookupParam(Exp *e) {
    // Originally e.g. m[esp+K]
    Instruction *def = cfg->findTheImplicitAssign(e);
    if (def == nullptr) {
        LOG << "ERROR: no implicit definition for parameter " << e << " !\n";
        return QString::null;
    }
    RefExp re(e, def);
    SharedType ty = def->getTypeFor(e);
    return lookupSym(re, ty);
}
//! Lookup a specific symbol for the given ref
QString UserProc::lookupSymFromRef(RefExp &r) {
    Instruction *def = r.getDef();
    if (!def) {
        qDebug() << "UserProc::lookupSymFromRefAny null def";
        return QString::null;
    }
    Exp *base = r.getSubExp1();
    SharedType ty = def->getTypeFor(base);
    return lookupSym(r, ty);
}
//! Lookup a specific symbol if any, else the general one if any
QString UserProc::lookupSymFromRefAny(RefExp &r) {
    Instruction *def = r.getDef();
    if (!def) {
        qDebug() << "UserProc::lookupSymFromRefAny null def";
        return QString::null;
    }
    Exp *base = r.getSubExp1();
    SharedType ty = def->getTypeFor(base);
    QString  ret = lookupSym(r, ty);
    if (!ret.isNull())
        return ret;             // Found a specific symbol
    return lookupSym(*base, ty); // Check for a general symbol
}

QString UserProc::lookupSym(const Exp &arg, SharedType ty) {
    const Exp *e = &arg;
    if (arg.isTypedExp())
        e = ((const TypedExp *)e)->getSubExp1();
    SymbolMap::iterator it;
    it = symbolMap.find(e);
    while (it != symbolMap.end() && *it->first == *e) {
        Exp *sym = it->second;
        assert(sym->isLocal() || sym->isParam());
        QString name = ((Const *)((Location *)sym)->getSubExp1())->getStr();
        SharedType type = getLocalType(name);
        if (type == nullptr)
            type = getParamType(name); // Ick currently linear search
        if (type && type->isCompatibleWith(*ty))
            return name;
        ++it;
    }
#if 0
    if (e->isSubscript())
        // A subscripted location, where there was no specific mapping. Check for a general mapping covering all
        // versions of the location
        assert(dynamic_cast<const RefExp*>(e)!=nullptr);
        return lookupSym(*e->getSubExp1(), ty);
#endif
    // Else there is no symbol
    return QString::null;
}
//! Print just the symbol map
void UserProc::printSymbolMap(QTextStream &out, bool html /*= false*/) const {
    if (html)
        out << "<br>";
    out << "symbols:\n";
    for (const std::pair<const Exp *, Exp *> &it : symbolMap) {
        const SharedType ty = getTypeForLocation(it.second);
        out << "  " << it.first << " maps to " << it.second << " type " << (ty ? qPrintable(ty->getCtype()) : "nullptr") << "\n";
        if (html)
            out << "<br>";
    }
    if (html)
        out << "<br>";
    out << "end symbols\n";
}

void UserProc::dumpLocals(QTextStream &os, bool html) const {
    if (html)
        os << "<br>";
    os << "locals:\n";
    for (const std::pair<QString, SharedType > &local_entry : locals) {
        os << local_entry.second->getCtype() << " " << local_entry.first << " ";
        const Exp *e = expFromSymbol(local_entry.first);
        // Beware: for some locals, expFromSymbol() returns nullptr (? No longer?)
        if (e)
            os << e << "\n";
        else
            os << "-\n";
    }
    if (html)
        os << "<br>";
    os << "end locals\n";
}
//! For debugging
void UserProc::dumpSymbolMap() {
    SymbolMap::iterator it;
    for (it = symbolMap.begin(); it != symbolMap.end(); it++) {
        SharedType ty = getTypeForLocation(it->second);
        LOG_STREAM() << "  " << it->first << " maps to " << it->second << " type " << (ty ? qPrintable(ty->getCtype()) : "NULL")
                  << "\n";
    }
}

//! For debugging
void UserProc::dumpSymbolMapx() {
    SymbolMap::iterator it;
    for (it = symbolMap.begin(); it != symbolMap.end(); it++) {
        SharedType ty = getTypeForLocation(it->second);
        LOG_STREAM() << "  " << it->first << " maps to " << it->second << " type " << (ty ? qPrintable(ty->getCtype()) : "NULL")
                  << "\n";
        it->first->printx(2);
    }
}

//! For debugging
void UserProc::testSymbolMap() {
    SymbolMap::iterator it1, it2;
    bool OK = true;
    it1 = symbolMap.begin();
    if (it1 != symbolMap.end()) {
        it2 = it1;
        ++it2;
        while (it2 != symbolMap.end()) {
            if (*it2->first < *it1->first) { // Compare keys
                OK = false;
                LOG_STREAM() << "*it2->first < *it1->first: " << it2->first << " < " << it1->first << "!\n";
                // it2->first->printx(0); it1->first->printx(5);
            }
            ++it1;
            ++it2;
        }
    }
    LOG_STREAM() << "Symbolmap is " << (OK ? "OK" : "NOT OK!!!!!") << "\n";
}

void UserProc::dumpLocals() {
    QTextStream q_cerr(stderr);
    dumpLocals(q_cerr);
}
//! Update the arguments in calls
void UserProc::updateArguments() {
    Boomerang::get()->alertDecompiling(this);
    LOG_VERBOSE(1) << "### update arguments for " << getName() << " ###\n";
    Boomerang::get()->alertDecompileDebugPoint(this, "before updating arguments");
    BasicBlock::rtlrit rrit;
    StatementList::reverse_iterator srit;
    for (BasicBlock *it : *cfg) {
        CallStatement *c = dynamic_cast<CallStatement *>(it->getLastStmt(rrit, srit));
        // Note: we may have removed some statements, so there may no longer be a last statement!
        if ( c == nullptr )
            continue;
        c->updateArguments();
        // c->bypass();
        LOG_VERBOSE(1) << c << "\n";
    }
    LOG_VERBOSE(1) << "=== end update arguments for " << getName() << "\n";
    Boomerang::get()->alertDecompileDebugPoint(this, "after updating arguments");
}
//! Update the defines in calls
void UserProc::updateCallDefines() {
    if (VERBOSE)
        LOG << "### update call defines for " << getName() << " ###\n";
    StatementList stmts;
    getStatements(stmts);
    StatementList::iterator it;
    for (it = stmts.begin(); it != stmts.end(); it++) {
        CallStatement *call = dynamic_cast<CallStatement *>(*it);
        if (call == nullptr)
            continue;
        call->updateDefines();
    }
}
//! Replace simple global constant references
//! Statement level transform :
//! PREDICATE: (statement IS_A Assign) AND (statement.rhs IS_A MemOf) AND (statement.rhs.sub(1) IS_A IntConst)
//! ACTION:
//!     $tmp_addr = assgn.rhs.sub(1);
//!     $tmp_val  = prog->readNative($tmp_addr,statement.type.bitwidth/8);
//!     statement.rhs.replace_with(Const($tmp_val))
void UserProc::replaceSimpleGlobalConstants() {
    LOG_VERBOSE(1) << "### replace simple global constants for " << getName() << " ###\n";
    StatementList stmts;
    getStatements(stmts);
    StatementList::iterator it;
    for (Instruction *st : stmts) {
        Assign *assgn = dynamic_cast<Assign *>(st);
        if (assgn == nullptr)
            continue;
        if (!assgn->getRight()->isMemOf())
            continue;
        if (!assgn->getRight()->getSubExp1()->isIntConst())
            continue;
        ADDRESS addr = ((Const *)assgn->getRight()->getSubExp1())->getAddr();
        LOG << "assgn " << assgn << "\n";
        if (prog->isReadOnly(addr)) {
            LOG << "is readonly\n";
            int val;
            switch (assgn->getType()->getSize()) {
            case 8:
                val = prog->readNative1(addr);
                break;
            case 16:
                val = prog->readNative2(addr);
                break;
            case 32:
                val = prog->readNative4(addr);
                break;
            default:
                assert(false);
            }
            assgn->setRight(new Const(val));
        }
    }
}
void UserProc::reverseStrengthReduction() {
    Boomerang::get()->alertDecompileDebugPoint(this, "before reversing strength reduction");

    StatementList stmts;
    getStatements(stmts);
    StatementList::iterator it;
    for (it = stmts.begin(); it != stmts.end(); it++)
        if ((*it)->isAssign()) {
            Assign *as = (Assign *)*it;
            // of the form x = x{p} + c
            if (as->getRight()->getOper() == opPlus && as->getRight()->getSubExp1()->isSubscript() &&
                *as->getLeft() == *as->getRight()->getSubExp1()->getSubExp1() &&
                as->getRight()->getSubExp2()->isIntConst()) {
                int c = ((Const *)as->getRight()->getSubExp2())->getInt();
                RefExp *r = (RefExp *)as->getRight()->getSubExp1();
                if (r->getDef() && r->getDef()->isPhi()) {
                    PhiAssign *p = (PhiAssign *)r->getDef();
                    if (p->getNumDefs() == 2) {
                        Instruction *first = p->front().def();
                        Instruction *second = p->back().def();
                        if (first == as) {
                            // want the increment in second
                            Instruction *tmp = first;
                            first = second;
                            second = tmp;
                        }
                        // first must be of form x := 0
                        if (first && first->isAssign() && ((Assign *)first)->getRight()->isIntConst() &&
                            ((Const *)((Assign *)first)->getRight())->getInt() == 0) {
                            // ok, fun, now we need to find every reference to p and
                            // replace with x{p} * c
                            StatementList stmts2;
                            getStatements(stmts2);
                            StatementList::iterator it2;
                            for (it2 = stmts2.begin(); it2 != stmts2.end(); it2++)
                                if (*it2 != as)
                                    (*it2)->searchAndReplace(*r, Binary::get(opMult, r->clone(), new Const(c)));
                            // that done we can replace c with 1 in as
                            ((Const *)as->getRight()->getSubExp2())->setInt(1);
                        }
                    }
                }
            }
        }
    Boomerang::get()->alertDecompileDebugPoint(this, "after reversing strength reduction");
}
/***************************************************************************/ /**
  *
  * \brief Insert into parameters list correctly sorted
  *
  * Update the parameters, in case the signature and hence ordering and filtering has changed, or the locations in the
  * collector have changed
  *
  ******************************************************************************/
void UserProc::insertParameter(Exp *e, SharedType ty) {

    if (filterParams(e))
        return; // Filtered out
    // Used to filter out preserved locations here: no! Propagation and dead code elimination solve the problem.
    // See test/pentium/restoredparam for an example where you must not remove restored locations

    // Wrap it in an implicit assignment; DFA based TA should update the type later
    ImplicitAssign *as = new ImplicitAssign(ty->clone(), e->clone());
    // Insert as, in order, into the existing set of parameters
    StatementList::iterator nn;
    bool inserted = false;
    for (nn = parameters.begin(); nn != parameters.end(); ++nn) {
        // If the new assignment is less than the current one ...
        if (signature->argumentCompare(*as, *(Assignment *)*nn)) {
            nn = parameters.insert(nn, as); // ... then insert before this position
            inserted = true;
            break;
        }
    }
    if (!inserted)
        parameters.insert(parameters.end(), as); // In case larger than all existing elements

    // update the signature
    signature->setNumParams(0);
    int i = 1;
    for (nn = parameters.begin(); nn != parameters.end(); ++nn, ++i) {
        Assignment *a = (Assignment *)*nn;
        char tmp[20];
        sprintf(tmp, "param%i", i);
        signature->addParameter(a->getType(), tmp, a->getLeft());
    }
}

/***************************************************************************/ /**
  *
  * \brief Decide whether to filter out \a e (return true) or keep it
  *
  * Filter out locations not possible as return locations. Return true to *remove* (filter *out*)
  *
  * \returns true if \a e  should be filtered out
  ******************************************************************************/
bool UserProc::filterReturns(Exp *e) {
    if (isPreserved(e))
        // If it is preserved, then it can't be a return (since we don't change it)
        return true;
    switch (e->getOper()) {
    case opPC:
        return true; // Ignore %pc
    case opDefineAll:
        return true; // Ignore <all>
    case opTemp:
        return true; // Ignore all temps (should be local to one instruction)
                     // Would like to handle at least %ZF, %CF one day. For now, filter them out
    case opZF:
    case opCF:
    case opFlags:
        return true;
    case opMemOf: {
        // return signature->isStackLocal(prog, e);        // Filter out local variables
        // Actually, surely all sensible architectures will only every return in registers. So for now, just
        // filter out all mem-ofs
        return true;
    }
    case opGlobal:
        return true; // Never return in globals
    default:
        return false;
    }
    return false;
}

//
/***************************************************************************/ /**
  *
  * \brief Decide whether to filter out \a e (return true) or keep it
  *
  * Filter out locations not possible as parameters or arguments. Return true to remove
  *
  * \returns true if \a e  should be filtered out
  * \sa UserProc::filterReturns
  *
  ******************************************************************************/
bool UserProc::filterParams(Exp *e) {
    switch (e->getOper()) {
    case opPC:
        return true;
    case opTemp:
        return true;
    case opRegOf: {
        int sp = 999;
        if (signature)
            sp = signature->getStackRegister(prog);
        int r = ((Const *)((Location *)e)->getSubExp1())->getInt();
        return r == sp;
    }
    case opMemOf: {
        Exp *addr = ((Location *)e)->getSubExp1();
        if (addr->isIntConst())
            return true; // Global memory location
        if (addr->isSubscript() && ((RefExp *)addr)->isImplicitDef()) {
            Exp *reg = ((RefExp *)addr)->getSubExp1();
            int sp = 999;
            if (signature)
                sp = signature->getStackRegister(prog);
            if (reg->isRegN(sp))
                return true; // Filter out m[sp{-}] assuming it is the return address
        }
        return false; // Might be some weird memory expression that is not a local
    }
    case opGlobal:
        return true; // Never use globals as argument locations (could appear on RHS of args)
    default:
        return false;
    }
}
/// Determine whether e is a local, either as a true opLocal (e.g. generated by fromSSA), or if it is in the
/// symbol map and the name is in the locals map. If it is a local, return its name, else nullptr
QString UserProc::findLocal(Exp &e, SharedType ty) {
    if (e.isLocal())
        return ((Const *)e.getSubExp1())->getStr();
    // Look it up in the symbol map
    QString name = lookupSym(e, ty);
    if (name.isNull())
        return name;
    // Now make sure it is a local; some symbols (e.g. parameters) are in the symbol map but not locals
    if (locals.find(name) != locals.end())
        return name;
    return QString::null;
}

QString UserProc::findLocalFromRef(RefExp &r) {
    Instruction *def = r.getDef();
    Exp *base = r.getSubExp1();
    SharedType ty = def->getTypeFor(base);
    //QString name = lookupSym(*base, ty); ?? this actually worked a bit
    QString name = lookupSym(r, ty);
    if (name.isNull())
        return name;
    // Now make sure it is a local; some symbols (e.g. parameters) are in the symbol map but not locals
    if (locals.find(name) != locals.end())
        return name;
    return QString::null;
}

QString UserProc::findFirstSymbol(Exp *e) {
    SymbolMap::iterator ff = symbolMap.find(e);
    if (ff == symbolMap.end())
        return QString::null;
    return ((Const *)((Location *)ff->second)->getSubExp1())->getStr();
}

// Algorithm:
/* fixCallAndPhiRefs
        for each statement s in this proc
          if s is a phi statement ps
                let r be a ref made up of lhs and s
                for each parameter p of ps
                  if p == r                        // e.g. test/pentium/fromssa2 r28{56}
                        remove p from ps
                let lhs be left hand side of ps
                allSame = true
                let first be a ref built from first p
                do bypass but not propagation on first
                if result is of the form lhs{x}
                  replace first with x
                for each parameter p of ps after the first
                  let current be a ref built from p
                  do bypass but not propagation on current
                  if result is of form lhs{x}
                        replace cur with x
                  if first != current
                        allSame = false
                if allSame
                  let best be ref built from the "best" parameter p in ps ({-} better than {assign} better than {call})
                  replace ps with an assignment lhs := best
        else (ordinary statement)
          do bypass and propagation for s
*/
// Perform call and phi statement bypassing at depth d <- missing

/***************************************************************************/ /**
  *
  * \brief  Perform call and phi statement bypassing at all depths
  *
  ******************************************************************************/
void UserProc::fixCallAndPhiRefs() {
    if (VERBOSE)
        LOG << "### start fix call and phi bypass analysis for " << getName() << " ###\n";

    Boomerang::get()->alertDecompileDebugPoint(this, "before fixing call and phi refs");

    std::map<Exp *, int, lessExpStar> destCounts;
    StatementList::iterator it;
    Instruction *s;
    StatementList stmts;
    getStatements(stmts);

    // a[m[]] hack, aint nothing better.
    bool found = true;
    for (it = stmts.begin(); it != stmts.end(); it++) {
        if (!(*it)->isCall())
            continue;
        CallStatement *call = (CallStatement *)*it;
        for (auto &elem : call->getArguments()) {
            Assign *a = (Assign *)elem;
            if (!a->getType()->resolvesToPointer())
                continue;
            Exp *e = a->getRight();
            if (e->getOper() == opPlus || e->getOper() == opMinus)
                if (e->getSubExp2()->isIntConst())
                    if (e->getSubExp1()->isSubscript() &&
                        e->getSubExp1()->getSubExp1()->isRegN(signature->getStackRegister()) &&
                        (((RefExp *)e->getSubExp1())->getDef() == nullptr ||
                         ((RefExp *)e->getSubExp1())->getDef()->isImplicit())) {
                        a->setRight(new Unary(opAddrOf, Location::memOf(e->clone())));
                        found = true;
                    }
        }
    }
    if (found)
        doRenameBlockVars(2);

    // Scan for situations like this:
    // 56 r28 := phi{6, 26}
    // ...
    // 26 r28 := r28{56}
    // So we can remove the second parameter, then reduce the phi to an assignment, then propagate it
    for (it = stmts.begin(); it != stmts.end(); it++) {
        s = *it;
        if (!s->isPhi())
            continue;
        PhiAssign *ps = (PhiAssign *)s;
        RefExp r(ps->getLeft(), ps);
        for (PhiAssign::iterator pi = ps->begin(); pi != ps->end();) {
            const PhiInfo &p(pi->second);
            assert(p.e);
            Instruction *def = (Instruction *)p.def();
            RefExp current(p.e, def);
            if (current == r) {   // Will we ever see this?
                pi = ps->erase(pi); // Erase this phi parameter
                continue;
            }
            // Chase the definition
            if (def && def->isAssign()) {
                Exp *rhs = ((Assign *)def)->getRight();
                if (*rhs == r) {       // Check if RHS is a single reference to ps
                    pi = ps->erase(pi); // Yes, erase this phi parameter
                    continue;
                }
            }
            ++pi;
        }
    }

    // Second pass
    for (it = stmts.begin(); it != stmts.end(); it++) {
        s = *it;
        if (!s->isPhi()) { // Ordinary statement
            s->bypass();
            continue;
        }
        PhiAssign *ps = (PhiAssign *)s;
        if (ps->getNumDefs() == 0)
            continue; // Can happen e.g. for m[...] := phi {} when this proc is
        // involved in a recursion group
        Exp *lhs = ps->getLeft();
        bool allSame = true;
        // Let first be a reference built from the first parameter
        PhiAssign::iterator phi_iter = ps->begin();
        while (phi_iter->second.e == nullptr && phi_iter != ps->end())
            ++phi_iter;                // Skip any null parameters
        assert(phi_iter != ps->end()); // Should have been deleted
        PhiInfo &phi_inf(phi_iter->second);
        Exp *first = RefExp::get(phi_inf.e, phi_inf.def());
        // bypass to first
        CallBypasser cb(ps);
        first = first->accept(&cb);
        if (cb.isTopChanged())
            first = first->simplify();
        first = first->propagateAll(); // Propagate everything repeatedly
        if (cb.isMod()) {              // Modified?
            // if first is of the form lhs{x}
            if (first->isSubscript() && *((RefExp *)first)->getSubExp1() == *lhs)
                // replace first with x
                phi_inf.def(((RefExp *)first)->getDef());
        }
        // For each parameter p of ps after the first
        for (++phi_iter; phi_iter != ps->end(); ++phi_iter) {
            assert(phi_iter->second.e);
            PhiInfo &phi_inf2(phi_iter->second);
            Exp *current = RefExp::get(phi_inf2.e, phi_inf2.def());
            CallBypasser cb2(ps);
            current = current->accept(&cb2);
            if (cb2.isTopChanged())
                current = current->simplify();
            current = current->propagateAll();
            if (cb2.isMod()) // Modified?
                // if current is of the form lhs{x}
                if (current->isSubscript() && *((RefExp *)current)->getSubExp1() == *lhs)
                    // replace current with x
                    phi_inf2.def(((RefExp *)current)->getDef());
            if (!(*first == *current))
                allSame = false;
        }

        if (allSame) {
            // let best be ref built from the "best" parameter p in ps ({-} better than {assign} better than {call})
            phi_iter = ps->begin();
            while (phi_iter->second.e == nullptr && phi_iter != ps->end())
                ++phi_iter;                // Skip any null parameters
            assert(phi_iter != ps->end()); // Should have been deleted
            RefExp *best = RefExp::get(phi_iter->second.e, phi_iter->second.def());
            for (++phi_iter; phi_iter != ps->end(); ++phi_iter) {
                assert(phi_iter->second.e);
                RefExp *current = RefExp::get(phi_iter->second.e, phi_iter->second.def());
                if (current->isImplicitDef()) {
                    best = current;
                    break;
                }
                if (phi_iter->second.def()->isAssign())
                    best = current;
                // If phi_iter->second.def is a call, this is the worst case; keep only (via first)
                // if all parameters are calls
            }
            ps->convertToAssign(best);
            LOG_VERBOSE(1) << "redundant phi replaced with copy assign; now " << ps << "\n";
        }
    }

    // Also do xxx in m[xxx] in the use collector
    UseCollector::iterator cc;
    for (cc = col.begin(); cc != col.end(); ++cc) {
        if (!(*cc)->isMemOf())
            continue;
        Exp *addr = ((Location *)*cc)->getSubExp1();
        CallBypasser cb(nullptr);
        addr = addr->accept(&cb);
        if (cb.isMod())
            ((Location *)*cc)->setSubExp1(addr);
    }

    if (VERBOSE)
        LOG << "### end fix call and phi bypass analysis for " << getName() << " ###\n";

    Boomerang::get()->alertDecompileDebugPoint(this, "after fixing call and phi refs");
}

// Not sure that this is needed...
/***************************************************************************/ /**
  *
  * \brief Mark calls involved in the recursion cycle as non childless
  * (each child has had middleDecompile called on it now).
  *
  ******************************************************************************/
void UserProc::markAsNonChildless(const std::shared_ptr<ProcSet> &cs) {
    BasicBlock::rtlrit rrit;
    StatementList::reverse_iterator srit;

    for (BasicBlock *bb : *cfg) {
        CallStatement *c = dynamic_cast<CallStatement *>(bb->getLastStmt(rrit, srit));
        if (c && c->isChildless()) {
            UserProc *dest = (UserProc *)c->getDestProc();
            if (cs->find(dest) != cs->end()) // Part of the cycle?
                // Yes, set the callee return statement (making it non childless)
                c->setCalleeReturn(dest->getTheReturnStatement());
        }
    }
}

// Propagate into xxx of m[xxx] in the UseCollector (locations live at the entry of this proc)
void UserProc::propagateToCollector() {
    UseCollector::iterator it;
    for (it = col.begin(); it != col.end();) {
        if (!(*it)->isMemOf()) {
            ++it;
            continue;
        }
        Exp *addr = ((Location *)*it)->getSubExp1();
        LocationSet used;
        addr->addUsedLocs(used);
        for (Exp *v : used) {
            RefExp *r = (RefExp *)v;
            if (!r->isSubscript())
                continue;
            Assign *as = (Assign *)r->getDef();
            if (as == nullptr || !as->isAssign())
                continue;
            bool ch;
            Exp *res = addr->clone()->searchReplaceAll(*r, as->getRight(), ch);
            if (!ch)
                continue; // No change
            Exp *memOfRes = Location::memOf(res)->simplify();
            // First check to see if memOfRes is already in the set
            if (col.exists(memOfRes)) {
                // Take care not to use an iterator to the newly erased element.
                /* it = */ col.remove(it++); // Already exists; just remove the old one
                continue;
            } else {
                LOG_VERBOSE(1) << "propagating " << r << " to " << as->getRight() << " in collector; result "
                               << memOfRes << "\n";
                ((Location *)*it)->setSubExp1(res); // Change the child of the memof
            }
        }
        ++it; // it is iterated either with the erase, or the continue, or here
    }
}

/***************************************************************************/ /**
  *
  * \brief Get the initial parameters, based on this UserProc's use collector
  * Probably unused now
  *
  ******************************************************************************/
void UserProc::initialParameters() {
    LOG_VERBOSE(1) << "### initial parameters for " << getName() << "\n";
    parameters.clear();
    for (Exp *v : col)
        parameters.append(new ImplicitAssign(v->clone()));
    if (VERBOSE) {
        QString tgt;
        QTextStream ost(&tgt);
        printParams(ost);
        LOG << tgt;
    }
}

/***************************************************************************/ /**
  *
  * \brief The inductive preservation analysis.
  *
  ******************************************************************************/
bool UserProc::inductivePreservation(UserProc * /*topOfCycle*/) {
    // FIXME: This is not correct in general!! It should work OK for self recursion, but not for general mutual
    // recursion. Not that hard, just not done yet.
    return true;
}
//! True if e represents a stack local variable
bool UserProc::isLocal(Exp *e) {
    if (!e->isMemOf())
        return false; // Don't want say a register
    SymbolMap::iterator ff = symbolMap.find(e);
    if (ff == symbolMap.end())
        return false;
    Exp *mapTo = ff->second;
    return mapTo->isLocal();
}
//! True if e can be propagated
bool UserProc::isPropagatable(Exp *e) {
    if (addressEscapedVars.exists(e))
        return false;
    return isLocalOrParam(e);
}
//! True if e represents a stack local or stack param
bool UserProc::isLocalOrParam(Exp *e) {
    if (isLocal(e))
        return true;
    return parameters.existsOnLeft(e);
}

// Is this m[sp{-} +/- K]?
//! True if e could represent a stack local or stack param
bool UserProc::isLocalOrParamPattern(Exp *e) {
    if (!e->isMemOf())
        return false; // Don't want say a register
    Exp *addr = ((Location *)e)->getSubExp1();
    if (!signature->isPromoted())
        return false; // Prevent an assert failure if using -E
    int sp = signature->getStackRegister();
    RefExp initSp(Location::regOf(sp), nullptr); // sp{-}
    if (*addr == initSp)
        return true; // Accept m[sp{-}]
    if (addr->getArity() != 2)
        return false; // Require sp +/- K
    OPER op = addr->getOper();
    if (op != opPlus && op != opMinus)
        return false;
    Exp *left = ((Binary *)addr)->getSubExp1();
    if (!(*left == initSp))
        return false;
    Exp *right = ((Binary *)addr)->getSubExp2();
    return right->isIntConst();
}

//
//
/***************************************************************************/ /**
  *
  * \brief Used for checking for unused parameters
  *
  * Remove the unused parameters. Check for uses for each parameter as param{0}.
  * Some parameters are apparently used when in fact they are only used as parameters to calls to procedures in the
  * recursion set. So don't count components of arguments of calls in the current recursion group that chain through to
  * ultimately use the argument as a parameter to the current procedure.
  * Some parameters are apparently used when in fact they are only used by phi statements which transmit a return from
  * a recursive call ultimately to the current procedure, to the exit of the current procedure, and the return exists
  * only because of a liveness created by a parameter to a recursive call. So when examining phi statements, check if
  * referenced from a return of the current procedure, and has an implicit operand, and all the others satisfy a call
  * to doesReturnChainToCall(param, this proc).
  * but not including removing unused statements.
  * \param param - Exp to check
  * \param p - our caller?
  * \param visited - a set of procs already visited, to prevent infinite recursion
  * \returns true/false :P
  *
  ******************************************************************************/
bool UserProc::doesParamChainToCall(Exp *param, UserProc *p, ProcSet *visited) {
    BasicBlock::rtlrit rrit;
    StatementList::reverse_iterator srit;

    for (BasicBlock *pb : *cfg) {
        CallStatement *c = (CallStatement *)pb->getLastStmt(rrit, srit);
        if (c == nullptr || !c->isCall())
            continue; // Only interested in calls
        UserProc *dest = (UserProc *)c->getDestProc();
        if (dest == nullptr || dest->isLib())
            continue;    // Only interested in calls to UserProcs
        if (dest == p) { // Pointer comparison is OK here
            // This is a recursive call to p. Check for an argument of the form param{-} FIXME: should be looking for
            // component
            StatementList &args = c->getArguments();
            StatementList::iterator aa;
            for (aa = args.begin(); aa != args.end(); ++aa) {
                Exp *rhs = ((Assign *)*aa)->getRight();
                if (rhs && rhs->isSubscript() && ((RefExp *)rhs)->isImplicitDef()) {
                    Exp *base = ((RefExp *)rhs)->getSubExp1();
                    // Check if this argument location matches loc
                    if (*base == *param)
                        // We have a call to p that takes param{-} as an argument
                        return true;
                }
            }
        } else {
            if (dest->doesRecurseTo(p)) {
                // We have come to a call that is not to p, but is in the same recursion group as p and this proc.
                visited->insert(this);
                if (visited->find(dest) != visited->end()) {
                    // Recurse to the next proc
                    bool res = dest->doesParamChainToCall(param, p, visited);
                    if (res)
                        return true;
                    // TODO: Else consider more calls this proc
                }
            }
        }
    }
    return false;
}

bool UserProc::isRetNonFakeUsed(CallStatement *c, Exp *retLoc, UserProc *p, ProcSet *visited) {
    // Ick! This algorithm has to search every statement for uses of the return location retLoc defined at call c that
    // are not arguments of calls to p. If we had def-use information, it would be much more efficient
    StatementList stmts;
    getStatements(stmts);
    StatementList::iterator it;
    for (it = stmts.begin(); it != stmts.end(); it++) {
        Instruction *s = *it;
        LocationSet ls;
        LocationSet::iterator ll;
        s->addUsedLocs(ls);
        bool found = false;
        for (ll = ls.begin(); ll != ls.end(); ++ll) {
            if (!(*ll)->isSubscript())
                continue;
            Instruction *def = ((RefExp *)*ll)->getDef();
            if (def != c)
                continue; // Not defined at c, ignore
            Exp *base = ((RefExp *)*ll)->getSubExp1();
            if (!(*base == *retLoc))
                continue; // Defined at c, but not the right location
            found = true;
            break;
        }
        if (!found)
            continue;
        if (!s->isCall())
            // This non-call uses the return; return true as it is non-fake used
            return true;
        UserProc *dest = (UserProc *)((CallStatement *)s)->getDestProc();
        if (dest == nullptr)
            // This childless call seems to use the return. Count it as a non-fake use
            return true;
        if (dest == p)
            // This procedure uses the parameter, but it's a recursive call to p, so ignore it
            continue;
        if (dest->isLib())
            // Can't be a recursive call
            return true;
        if (!dest->doesRecurseTo(p))
            return true;
        // We have a call that uses the return, but it may well recurse to p
        visited->insert(this);
        if (visited->find(dest) != visited->end())
            // We've not found any way for loc to be fake-used. Count it as non-fake
            return true;
        if (!doesParamChainToCall(retLoc, p, visited))
            // It is a recursive call, but it doesn't end up passing param as an argument in a call to p
            return true;
    }
    return false;
}

// Check for a gainful use of bparam{0} in this proc. Return with true when the first such use is found.
// Ignore uses in return statements of recursive functions, and phi statements that define them
// Procs in visited are already visited
///         Reurn true if location e is used gainfully in this procedure. visited is a set of UserProcs already
///            visited.
bool UserProc::checkForGainfulUse(Exp *bparam, ProcSet &visited) {
    visited.insert(this); // Prevent infinite recursion
    StatementList::iterator pp;
    StatementList stmts;
    getStatements(stmts);
    StatementList::iterator it;
    for (it = stmts.begin(); it != stmts.end(); it++) {
        Instruction *s = *it;
        // Special checking for recursive calls
        if (s->isCall()) {
            CallStatement *c = (CallStatement *)s;
            UserProc *dest = dynamic_cast<UserProc *>(c->getDestProc());
            if (dest && dest->doesRecurseTo(this)) {
                // In the destination expression?
                LocationSet u;
                c->getDest()->addUsedLocs(u);
                if (u.existsImplicit(bparam))
                    return true; // Used by the destination expression
                // Else check for arguments of the form lloc := f(bparam{0})
                StatementList &args = c->getArguments();
                StatementList::iterator aa;
                for (aa = args.begin(); aa != args.end(); ++aa) {
                    Exp *rhs = ((Assign *)*aa)->getRight();
                    LocationSet argUses;
                    rhs->addUsedLocs(argUses);
                    if (argUses.existsImplicit(bparam)) {
                        Exp *lloc = ((Assign *)*aa)->getLeft();
                        if (visited.find(dest) == visited.end() && dest->checkForGainfulUse(lloc, visited))
                            return true;
                    }
                }
                // If get to here, then none of the arguments is of this form, and we can ignore this call
                continue;
            }
        } else if (s->isReturn()) {
            if (cycleGrp && cycleGrp->size()) // If this function is involved in recursion
                continue;                     //  then ignore this return statement
        } else if (s->isPhi() && theReturnStatement != nullptr && cycleGrp && cycleGrp->size()) {
            Exp *phiLeft = ((PhiAssign *)s)->getLeft();
            RefExp *refPhi = RefExp::get(phiLeft, s);
            ReturnStatement::iterator rr;
            bool foundPhi = false;
            for (rr = theReturnStatement->begin(); rr != theReturnStatement->end(); ++rr) {
                Exp *rhs = ((Assign *)*rr)->getRight();
                LocationSet uses;
                rhs->addUsedLocs(uses);
                if (uses.exists(refPhi)) {
                    // s is a phi that defines a component of a recursive return. Ignore it
                    foundPhi = true;
                    break;
                }
            }
            if (foundPhi)
                continue; // Ignore this phi
        }

        // Otherwise, consider uses in s
        LocationSet uses;
        s->addUsedLocs(uses);
        if (uses.existsImplicit(bparam))
            return true; // A gainful use
    }                    // for each statement s

    return false;
}

// See comments three procedures above
//! Remove redundant parameters. Return true if remove any
bool UserProc::removeRedundantParameters() {
    if (signature->isForced())
        // Assume that no extra parameters would have been inserted... not sure always valid
        return false;

    bool ret = false;
    StatementList newParameters;

    Boomerang::get()->alertDecompileDebugPoint(this, "before removing redundant parameters");

    if (DEBUG_UNUSED)
        LOG << "%%% removing unused parameters for " << getName() << "\n";
    // Note: this would be far more efficient if we had def-use information
    StatementList::iterator pp;
    for (pp = parameters.begin(); pp != parameters.end(); ++pp) {
        Exp *param = ((Assignment *)*pp)->getLeft();
        bool az;
        Exp *bparam = param->clone()->removeSubscripts(az); // FIXME: why does main have subscripts on parameters?
        // Memory parameters will be of the form m[sp + K]; convert to m[sp{0} + K] as will be found in uses
        bparam = bparam->expSubscriptAllNull(); // Now m[sp{-}+K]{-}
        ImplicitConverter ic(cfg);
        bparam = bparam->accept(&ic); // Now m[sp{0}+K]{0}
        assert(bparam->isSubscript());
        bparam = ((RefExp *)bparam)->getSubExp1(); // now m[sp{0}+K] (bare parameter)

        ProcSet visited;
        if (checkForGainfulUse(bparam, visited))
            newParameters.append(*pp); // Keep this parameter
        else {
            // Remove the parameter
            ret = true;
            if (DEBUG_UNUSED)
                LOG << " %%% removing unused parameter " << param << " in " << getName() << "\n";
            // Check if it is in the symbol map. If so, delete it; a local will be created later
            SymbolMap::iterator ss = symbolMap.find(param);
            if (ss != symbolMap.end())
                symbolMap.erase(ss);           // Kill the symbol
            signature->removeParameter(param); // Also remove from the signature
            cfg->removeImplicitAssign(param);  // Remove the implicit assignment so it doesn't come back
        }
    }
    parameters = newParameters;
    if (DEBUG_UNUSED)
        LOG << "%%% end removing unused parameters for " << getName() << "\n";

    Boomerang::get()->alertDecompileDebugPoint(this, "after removing redundant parameters");

    return ret;
}

/***************************************************************************/ /**
  *
  * \brief Remove any returns that are not used by any callers
  *
  * Remove unused returns for this procedure, based on the equation:
  * returns = modifieds isect union(live at c) for all c calling this procedure.
  * The intersection operation will only remove locations. Removing returns can have three effects for each component
  * y used by that return (e.g. if return r24 := r25{10} + r26{20} is removed, statements 10 and 20 will be affected
  * and y will take the values r25{10} and r26{20}):
  * 1) a statement s defining a return becomes unused if the only use of its definition was y
  * 2) a call statement c defining y will no longer have y live if the return was the only use of y. This could cause a
  *    change to the returns of c's destination, so removeRedundantReturns has to be called for c's destination proc (if
  *it
  *    turns out to be the only definition, and that proc was not already scheduled for return removing).
  * 3) if y is a parameter (i.e. y is of the form loc{0}), then the signature of this procedure changes, and all callers
  *    have to have their arguments trimmed, and a similar process has to be applied to all those caller's removed
  *    arguments as is applied here to the removed returns.
  * The \a removeRetSet is the set of procedures to process with this logic; caller in Prog calls all elements in this
  * set (only add procs to this set, never remove)
  *
  * \returns true if any change
  ******************************************************************************/

bool UserProc::removeRedundantReturns(std::set<UserProc *> &removeRetSet) {
    Boomerang::get()->alertDecompiling(this);
    Boomerang::get()->alertDecompileDebugPoint(this, "before removing unused returns");
    // First remove the unused parameters
    bool removedParams = removeRedundantParameters();
    if (theReturnStatement == nullptr)
        return removedParams;
    if (DEBUG_UNUSED)
        LOG << "%%% removing unused returns for " << getName() << " %%%\n";

    if (signature->isForced()) {
        // Respect the forced signature, but use it to remove returns if necessary
        bool removedRets = false;
        ReturnStatement::iterator rr;
        for (rr = theReturnStatement->begin(); rr != theReturnStatement->end();) {
            Assign *a = (Assign *)*rr;
            Exp *lhs = a->getLeft();
            // For each location in the returns, check if in the signature
            bool found = false;
            for (unsigned int i = 0; i < signature->getNumReturns(); i++)
                if (*signature->getReturnExp(i) == *lhs) {
                    found = true;
                    break;
                }
            if (found)
                rr++; // Yes, in signature; OK
            else {
                // This return is not in the signature. Remove it
                rr = theReturnStatement->erase(rr);
                removedRets = true;
                if (DEBUG_UNUSED)
                    LOG << "%%%  removing unused return " << a << " from proc " << getName() << " (forced signature)\n";
            }
        }
        if (removedRets)
            // Still may have effects on calls or now unused statements
            updateForUseChange(removeRetSet);
        return removedRets;
    }

    // FIXME: this needs to be more sensible when we don't decompile down from main! Probably should assume just the
    // first return is valid, for example (presently assume none are valid)
    LocationSet unionOfCallerLiveLocs;
    if (getName() == "main") { // Probably not needed: main is forced so handled above
        // Just insert one return for main. Note: at present, the first parameter is still the stack pointer
        if(signature->getNumReturns()<=1) {
            // handle the case of missing main() signature
            LOG_STREAM(LL_Warn) << "main signature definition is missing assuming void main()";
        }
        else
            unionOfCallerLiveLocs.insert(signature->getReturnExp(1));
    }
    else {
        // For each caller
        std::set<CallStatement *> &callers = getCallers();
        for (CallStatement *cc : callers) {
#ifdef RECURSION_WIP
//TODO: prevent function from blocking it's own removals, needs more work
            if(cc->getProc()->doesRecurseTo(this))
                continue;
#endif
            // Union in the set of locations live at this call
            UseCollector *useCol = cc->getUseCollector();
            unionOfCallerLiveLocs.makeUnion(useCol->getLocSet());
        }
    }
    // Intersect with the current returns
    bool removedRets = false;
    ReturnStatement::iterator rr;
    for (rr = theReturnStatement->begin(); rr != theReturnStatement->end();) {
        Assign *a = (Assign *)*rr;
        if (unionOfCallerLiveLocs.exists(a->getLeft())) {
            ++rr;
            continue;
        }
        if (DEBUG_UNUSED)
            LOG << "%%%  removing unused return " << a << " from proc " << getName() << "\n";
        // If a component of the RHS referenced a call statement, the liveness used to be killed here.
        // This was wrong; you need to notice the liveness changing inside updateForUseChange() to correctly
        // recurse to callee
        rr = theReturnStatement->erase(rr);
        removedRets = true;
    }

    if (DEBUG_UNUSED) {
        QString tgt;
        QTextStream ost(&tgt);
        unionOfCallerLiveLocs.print(ost);
        LOG << "%%%  union of caller live locations for " << getName() << ": " << tgt << "\n";
        LOG << "%%%  final returns for " << getName() << ": " << theReturnStatement->getReturns().prints() << "\n";
    }

    // removing returns might result in params that can be removed, might as well do it now.
    removedParams |= removeRedundantParameters();

    ProcSet updateSet; // Set of procs to update

    if (removedParams || removedRets) {
        // Update the statements that call us
        std::set<CallStatement *>::iterator it;
        for (it = callerSet.begin(); it != callerSet.end(); it++) {
            (*it)->updateArguments();              // Update caller's arguments
            updateSet.insert((*it)->getProc());    // Make sure we redo the dataflow
            removeRetSet.insert((*it)->getProc()); // Also schedule caller proc for more analysis
        }

        // Now update myself
        updateForUseChange(removeRetSet);

        // Update any other procs that need updating
        updateSet.erase(this); // Already done this proc
        while (updateSet.size()) {
            UserProc *proc = *updateSet.begin();
            updateSet.erase(proc);
            proc->updateForUseChange(removeRetSet);
        }
    }

    if (theReturnStatement->getNumReturns() == 1) {
        Assign *a = (Assign *)*theReturnStatement->getReturns().begin();
        signature->setRetType(a->getType());
    }

    Boomerang::get()->alertDecompileDebugPoint(this, "after removing unused and redundant returns");
    return removedRets || removedParams;
}

/***************************************************************************/ /**
  *
  * \brief Update parameters and call livenesses to take into account the changes
  * causes by removing a return from this procedure, or a callee's parameter
  * (which affects this procedure's arguments, which are also uses).
  *
  * Need to save the old parameters and call livenesses, redo the dataflow and
  * removal of unused statements, recalculate the parameters and call livenesses,
  * and if either or both of these are changed, recurse to parents or those calls'
  * children respectively. (When call livenesses change like this, it means that
  * the recently removed return was the only use of that liveness, i.e. there was a
  * return chain.)
  * \sa removeRedundantReturns().
  *
  ******************************************************************************/
void UserProc::updateForUseChange(std::set<UserProc *> &removeRetSet) {
    // We need to remember the parameters, and all the livenesses for all the calls, to see if these are changed
    // by removing returns
    if (DEBUG_UNUSED) {
        LOG << "%%% updating " << getName() << " for changes to uses (returns or arguments)\n";
        LOG << "%%% updating dataflow:\n";
    }

    // Save the old parameters and call liveness
    StatementList oldParameters(parameters);
    std::map<CallStatement *, UseCollector> callLiveness;
    BasicBlock::rtlrit rrit;
    StatementList::reverse_iterator srit;
    BB_IT it;
    for (BasicBlock *bb = cfg->getFirstBB(it); bb; bb = cfg->getNextBB(it)) {
        CallStatement *c = dynamic_cast<CallStatement *>(bb->getLastStmt(rrit, srit));
        // Note: we may have removed some statements, so there may no longer be a last statement!
        if (c == nullptr)
            continue;
        UserProc *dest = dynamic_cast<UserProc *>(c->getDestProc());
        // Not interested in unanalysed indirect calls (not sure) or calls to lib procs
        if (dest == nullptr)
            continue;
        callLiveness[c].makeCloneOf(*c->getUseCollector());
    }

    // Have to redo dataflow to get the liveness at the calls correct
    removeCallLiveness(); // Want to recompute the call livenesses
    doRenameBlockVars(-3, true);

    remUnusedStmtEtc(); // Also redoes parameters

    // Have the parameters changed? If so, then all callers will need to update their arguments, and do similar
    // analysis to the removal of returns
    // findFinalParameters();
    removeRedundantParameters();
    if (parameters.size() != oldParameters.size()) {
        if (DEBUG_UNUSED)
            LOG << "%%%  parameters changed for " << getName() << "\n";
        std::set<CallStatement *> &callers = getCallers();
        std::set<CallStatement *>::iterator cc;
        for (CallStatement *cc : callers) {
            cc->updateArguments();
            // Schedule the callers for analysis
            removeRetSet.insert(cc->getProc());
        }
    }
    // Check if the liveness of any calls has changed
    std::map<CallStatement *, UseCollector>::iterator ll;
    for (ll = callLiveness.begin(); ll != callLiveness.end(); ++ll) {
        CallStatement *call = ll->first;
        UseCollector &oldLiveness = ll->second;
        UseCollector &newLiveness = *call->getUseCollector();
        if (!(newLiveness == oldLiveness)) {
            if (DEBUG_UNUSED)
                LOG << "%%%  liveness for call to " << call->getDestProc()->getName() << " in " << getName()
                    << " changed\n";
            removeRetSet.insert((UserProc *)call->getDestProc());
        }
    }
}
//! Clear the useCollectors (in this Proc, and all calls).
void UserProc::clearUses() {
    if (VERBOSE)
        LOG << "### clearing usage for " << getName() << " ###\n";
    col.clear();
    BB_IT it;
    BasicBlock::rtlrit rrit;
    StatementList::reverse_iterator srit;
    for (it = cfg->begin(); it != cfg->end(); ++it) {
        CallStatement *c = (CallStatement *)(*it)->getLastStmt(rrit, srit);
        // Note: we may have removed some statements, so there may no longer be a last statement!
        if (c == nullptr || !c->isCall())
            continue;
        c->clearUseCollector();
    }
}

/***************************************************************************/ /**
  *
  * \brief Global type analysis (for this procedure).
  *
  ******************************************************************************/
void UserProc::typeAnalysis() {
    if (VERBOSE)
        LOG << "### type analysis for " << getName() << " ###\n";

    // Now we need to add the implicit assignments. Doing this earlier is extremely problematic, because
    // of all the m[...] that change their sorting order as their arguments get subscripted or propagated into
    // Do this regardless of whether doing dfa-based TA, so things like finding parameters can rely on implicit assigns
    addImplicitAssigns();

    // Data flow based type analysis
    // Want to be after all propagation, but before converting expressions to locals etc
    if (DFA_TYPE_ANALYSIS) {
        if (DEBUG_TA)
            LOG_VERBOSE(1) << "--- start data flow based type analysis for " << getName() << " ---\n";

        bool first = true;
        do {
            if (!first) {
                doRenameBlockVars(-1, true); // Subscript the discovered extra parameters
                // propagateAtDepth(maxDepth);        // Hack: Can sometimes be needed, if call was indirect
                bool convert;
                propagateStatements(convert, 0);
            }
            first = false;
            dfaTypeAnalysis();

            // There used to be a pass here to insert casts. This is best left until global type analysis is complete,
            // so do it just before translating from SSA form (which is the where type information becomes inaccessible)

        } while (ellipsisProcessing());
        simplify(); // In case there are new struct members
        if (DEBUG_TA)
            LOG_VERBOSE(1) << "=== end type analysis for " << getName() << " ===\n";
    } else if (CON_TYPE_ANALYSIS) {
        // FIXME: if we want to do comparison
    }

    printXML();
}

RTL *globalRtl = nullptr;
/***************************************************************************/ /**
  *
  * \brief Copy the decoded indirect control transfer instructions' RTLs to
  * the front end's map, and decode any new targets for this CFG
  *
  * Copy the RTLs for the already decoded Indirect Control Transfer instructions, and decode any new targets in this CFG
  * Note that we have to delay the new target decoding till now, because otherwise we will attempt to decode nested
  * switch statements without having any SSA renaming, propagation, etc
  *
  *
  ******************************************************************************/

void UserProc::processDecodedICTs() {
    BB_IT it;
    BasicBlock::rtlrit rrit;
    StatementList::reverse_iterator srit;
    for (BasicBlock *bb = cfg->getFirstBB(it); bb; bb = cfg->getNextBB(it)) {
        Instruction *last = bb->getLastStmt(rrit, srit);
        if (last == nullptr)
            continue; // e.g. a BB with just a NOP in it
        if (!last->isHL_ICT())
            continue;
        RTL *rtl = bb->getLastRtl();
        if (DEBUG_SWITCH)
            LOG << "Saving high level switch statement " << rtl << "\n";
        prog->addDecodedRtl(bb->getHiAddr(), rtl);
        // Now decode those new targets, adding out edges as well
        //        if (last->isCase())
        //            bb->processSwitch(this);
    }
}

// Find or insert a new implicit reference just before statement s, for address expression a with type t.
// Meet types if necessary
/// Find and if necessary insert an implicit reference before s whose address expression is a and type is t.
void UserProc::setImplicitRef(Instruction *s, Exp *a, SharedType ty) {
    BasicBlock *bb = s->getBB(); // Get s' enclosing BB
    std::list<RTL *> *rtls = bb->getRTLs();
    for (std::list<RTL *>::iterator rit = rtls->begin(); rit != rtls->end(); rit++) {
        RTL::iterator it, itForS;
        RTL *rtlForS;
        for (it = (*rit)->begin(); it != (*rit)->end(); it++) {
            if (*it == s ||
                // Not the searched for statement. But if it is a call or return statement, it will be the last, and
                // s must be a substatement (e.g. argument, return, define, etc).
                ((*it)->isCall() || (*it)->isReturn())) {
                // Found s. Search preceeding statements for an implicit reference with address a
                itForS = it;
                rtlForS = *rit;
                bool found = false;
                bool searchEarlierRtls = true;
                while (it != (*rit)->begin()) {
                    ImpRefStatement *irs = (ImpRefStatement *)*--it;
                    if (!irs->isImpRef()) {
                        searchEarlierRtls = false;
                        break;
                    }
                    if (*irs->getAddressExp() == *a) {
                        found = true;
                        searchEarlierRtls = false;
                        break;
                    }
                }
                while (searchEarlierRtls && rit != rtls->begin()) {
                    for (std::list<RTL *>::reverse_iterator revit = rtls->rbegin(); revit != rtls->rend(); ++revit) {
                        it = (*revit)->end();
                        while (it != (*revit)->begin()) {
                            ImpRefStatement *irs = (ImpRefStatement *)*--it;
                            if (!irs->isImpRef()) {
                                searchEarlierRtls = false;
                                break;
                            }
                            if (*irs->getAddressExp() == *a) {
                                found = true;
                                searchEarlierRtls = false;
                                break;
                            }
                        }
                        if (!searchEarlierRtls)
                            break;
                    }
                }
                if (found) {
                    ImpRefStatement *irs = (ImpRefStatement *)*it;
                    bool ch;
                    irs->meetWith(ty, ch);
                } else {
                    ImpRefStatement *irs = new ImpRefStatement(ty, a);
                    rtlForS->insert(itForS, irs);
                }
                return;
            }
        }
    }
    assert(0); // Could not find s withing its enclosing BB
}
//! eliminate duplicate arguments
void UserProc::eliminateDuplicateArgs() {
    if (VERBOSE)
        LOG << "### eliminate duplicate args for " << getName() << " ###\n";
    BB_IT it;
    BasicBlock::rtlrit rrit;
    StatementList::reverse_iterator srit;
    for (BasicBlock *bb : *cfg) {
        CallStatement *c = dynamic_cast<CallStatement *>(bb->getLastStmt(rrit, srit));
        // Note: we may have removed some statements, so there may no longer be a last statement!
        if (c == nullptr)
            continue;
        c->eliminateDuplicateArgs();
    }
}
//! Remove all liveness info in UseCollectors in calls
void UserProc::removeCallLiveness() {
    if (VERBOSE)
        LOG << "### removing call livenesses for " << getName() << " ###\n";
    BB_IT it;
    BasicBlock::rtlrit rrit;
    StatementList::reverse_iterator srit;
    for (it = cfg->begin(); it != cfg->end(); ++it) {
        CallStatement *c = dynamic_cast<CallStatement *>((*it)->getLastStmt(rrit, srit));
        // Note: we may have removed some statements, so there may no longer be a last statement!
        if (c == nullptr)
            continue;
        c->removeAllLive();
    }
}

void UserProc::mapTempsToLocals() {
    StatementList stmts;
    getStatements(stmts);
    StatementList::iterator it;
    TempToLocalMapper ttlm(this);
    StmtExpVisitor sv(&ttlm);
    for (it = stmts.begin(); it != stmts.end(); it++) {
        Instruction *s = *it;
        s->accept(&sv);
    }
}

// For debugging:
void dumpProcList(ProcList *pc) {
    ProcList::iterator pi;
    for (pi = pc->begin(); pi != pc->end(); ++pi)
        LOG_STREAM() << (*pi)->getName() << ", ";
    LOG_STREAM() << "\n";
}

void dumpProcSet(ProcSet *pc) {
    ProcSet::iterator pi;
    for (pi = pc->begin(); pi != pc->end(); ++pi)
        LOG_STREAM() << (*pi)->getName() << ", ";
    LOG_STREAM() << "\n";
}
/// Set an equation as proven. Useful for some sorts of testing
void Function::setProvenTrue(Exp *fact) {
    assert(fact->isEquality());
    Exp *lhs = ((Binary *)fact)->getSubExp1();
    Exp *rhs = ((Binary *)fact)->getSubExp2();
    provenTrue[lhs] = rhs;
}

//! Map expressions to locals and initial parameters
void UserProc::mapLocalsAndParams() {
    Boomerang::get()->alertDecompileDebugPoint(this, "before mapping locals from dfa type analysis");
    if (DEBUG_TA)
        LOG << " ### mapping expressions to local variables for " << getName() << " ###\n";
    StatementList stmts;
    getStatements(stmts);
    StatementList::iterator it;
    for (it = stmts.begin(); it != stmts.end(); it++) {
        Instruction *s = *it;
        s->dfaMapLocals();
    }
    if (DEBUG_TA)
        LOG << " ### end mapping expressions to local variables for " << getName() << " ###\n";
}

void UserProc::makeSymbolsImplicit() {
    SymbolMap::iterator it;
    SymbolMap sm2 = symbolMap; // Copy the whole map; necessary because the keys (Exps) change
    symbolMap.clear();
    ImplicitConverter ic(cfg);
    for (it = sm2.begin(); it != sm2.end(); ++it) {
        Exp *impFrom = const_cast<Exp *>(it->first)->accept(&ic);
        mapSymbolTo(impFrom, it->second);
    }
}

void UserProc::makeParamsImplicit() {
    StatementList::iterator it;
    ImplicitConverter ic(cfg);
    for (it = parameters.begin(); it != parameters.end(); ++it) {
        Exp *lhs = ((Assignment *)*it)->getLeft();
        lhs = lhs->accept(&ic);
        ((Assignment *)*it)->setLeft(lhs);
    }
}

void UserProc::findLiveAtDomPhi(LocationSet &usedByDomPhi) {
    LocationSet usedByDomPhi0;
    std::map<Exp *, PhiAssign *, lessExpStar> defdByPhi;
    df.findLiveAtDomPhi(0, usedByDomPhi, usedByDomPhi0, defdByPhi);
    // Note that the above is not the complete algorithm; it has found the dead phi-functions in the defdAtPhi
    std::map<Exp *, PhiAssign *, lessExpStar>::iterator it;
    for (it = defdByPhi.begin(); it != defdByPhi.end(); ++it) {
        // For each phi parameter, remove from the final usedByDomPhi set
        for (const auto &v : *it->second) {
            assert(v.second.e);
            RefExp wrappedParam(v.second.e, (Instruction *)v.second.def());
            usedByDomPhi.remove(&wrappedParam);
        }
        // Now remove the actual phi-function (a PhiAssign Statement)
        // Ick - some problem with return statements not using their returns until more analysis is done
        // removeStatement(it->second);
    }
}

#if USE_DOMINANCE_NUMS
void UserProc::setDominanceNumbers() {
    int currNum = 1;
    df.setDominanceNums(0, currNum);
}
#endif
//! Find the locations united by Phi-functions
void UserProc::findPhiUnites(ConnectionGraph &pu) {
    StatementList stmts;
    getStatements(stmts);
    for (Instruction *insn : stmts) {
        if (!insn->isPhi())
            continue;
        PhiAssign *pa = (PhiAssign *)insn;
        Exp *lhs = pa->getLeft();
        RefExp *reLhs = RefExp::get(lhs, pa);
        for (const auto &v : *pa) {
            assert(v.second.e);
            RefExp *re = RefExp::get(v.second.e, (Instruction *)v.second.def());
            pu.connect(reLhs, re);
        }
    }
}
// WARN: write tests for getRegName in all combinations of r[1] r[tmp+1] etc.
/// Get a name like eax or o2 from r24 or r8
QString UserProc::getRegName(Exp *r) {
    assert(r->isRegOf());

    // assert(r->getSubExp1()->isConst());
    if (r->getSubExp1()->isConst()) {
        int regNum = ((Const *)r->getSubExp1())->getInt();
        const QString &regName(prog->getRegName(regNum));
        assert(!regName.isEmpty());
        if (regName[0] == '%')
            return regName.mid(1); // Skip % if %eax
        return regName;
    }
    LOG_VERBOSE(2) << "warning - UserProc::getRegName(Exp* r) will try to build register name from [tmp+X] !";
    // TODO: how to handle register file lookups ?
    // in some cases the form might be r[tmp+value]
    // just return this expression :(
    // WARN: this is a hack to prevent crashing when r->subExp1 is not const
    QString tgt;
    QTextStream ostr(&tgt);

    r->getSubExp1()->print(ostr);

    return tgt;
}
//! Find the type of the local or parameter \a e
SharedType UserProc::getTypeForLocation(const Exp *e) {
    QString name = ((const Const *)((const Unary *)e)->getSubExp1())->getStr();
    if (e->isLocal()) {
        if (locals.find(name) != locals.end())
            return locals[name];
    }
    // Sometimes parameters use opLocal, so fall through
    return getParamType(name);
}
const SharedType UserProc::getTypeForLocation(const Exp *e) const {
    return const_cast<UserProc *>(this)->getTypeForLocation(e);
}
void UserProc::verifyPHIs() {
    StatementList stmts;
    getStatements(stmts);
    for (Instruction *st : stmts) {
        if (!st->isPhi())
            continue; // Might be able to optimise this a bit
        PhiAssign *pi = (PhiAssign *)st;
        for (const auto &pas : *pi) {
            assert(pas.second.def());
        }
    }
}
/***************************************************************************/ /**
  *
  * \brief Add a mapping for the destinations of phi functions that have one
  * argument that is a parameter
  *
  * The idea here is to give a name to those SSA variables that have one and only one parameter amongst the phi
  * arguments. For example, in test/source/param1, there is 18 *v* m[r28{-} + 8] := phi{- 7} with m[r28{-} + 8]{0}
  *mapped
  * to param1; insert a mapping for m[r28{-} + 8]{18} to param1. This will avoid a copy, and will use the name of the
  * parameter only when it is acually used as a parameter
  *
  * \returns the cycle set from the recursive call to decompile()
  *
  ******************************************************************************/
void UserProc::nameParameterPhis() {
    StatementList stmts;
    getStatements(stmts);

    for (Instruction *insn : stmts) {
        if (!insn->isPhi())
            continue; // Might be able to optimise this a bit
        PhiAssign *pi = static_cast<PhiAssign *>(insn);
        // See if the destination has a symbol already
        Exp *lhs = pi->getLeft();
        RefExp *lhsRef = RefExp::get(lhs, pi);
        if (findFirstSymbol(lhsRef) != nullptr)
            continue;                    // Already mapped to something
        bool multiple = false;           // True if find more than one unique parameter
        QString firstName = QString::null; // The name for the first parameter found
        SharedType ty = pi->getType();

        for (const auto &v : *pi) {
            if (v.second.def()->isImplicit()) {
                RefExp phiArg(v.second.e, (Instruction *)v.second.def());
                QString name = lookupSym(phiArg, ty);
                if (!name.isNull()) {
                    if (!firstName.isNull() && firstName!=name) {
                        multiple = true;
                        break;
                    }
                    firstName = name; // Remember this candidate
                }
            }
        }
        if (multiple || firstName.isNull())
            continue;
        mapSymbolTo(lhsRef, Location::param(firstName, this));
    }
}
//! True if a local exists with name \a name
bool UserProc::existsLocal(const QString &name) {
    return locals.find(name) != locals.end();
}
//! Check if \a r is already mapped to a local, else add one
void UserProc::checkLocalFor(RefExp &r) {
    if (!lookupSymFromRefAny(r).isNull())
        return; // Already have a symbol for r
    Instruction *def = r.getDef();
    if (!def)
        return; // TODO: should this be logged ?
    Exp *base = r.getSubExp1();
    SharedType ty = def->getTypeFor(base);
    // No, get its name from the front end
    QString locName = nullptr;
    if (base->isRegOf()) {
        locName = getRegName(base);
        // Create a new local, for the base name if it doesn't exist yet, so we don't need several names for the
        // same combination of location and type. However if it does already exist, addLocal will allocate a
        // new name. Example: r8{0}->argc type int, r8->o0 type int, now r8->o0_1 type char*.
        if (existsLocal(locName))
            locName = newLocalName(r);
    } else {
        locName = newLocalName(r);
    }
    addLocal(ty, locName, base);
}

//    -    -    -    -    -    -    -    -    -

Log &operator<<(Log &out, const UserProc &c) {
    QString tgt;
    QTextStream ost(&tgt);
    c.print(ost);
    out << tgt;
    return out;
}<|MERGE_RESOLUTION|>--- conflicted
+++ resolved
@@ -2575,11 +2575,7 @@
                 locals[name] = ty;
             }
             if (ty->resolvesToCompound()) {
-<<<<<<< HEAD
-                CompoundSharedType compound = ty->as<CompoundType>();
-=======
                 std::shared_ptr<const CompoundType> compound = ty->asCompound();
->>>>>>> a53ff07b
                 if (VERBOSE)
                     LOG << "found reference to first member of compound " << name.c_str() << ": " << le << "\n";
                 char* nam = (char*)compound->getName(0);
