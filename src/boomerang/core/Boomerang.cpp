#pragma region License
/*
 * This file is part of the Boomerang Decompiler.
 *
 * See the file "LICENSE.TERMS" for information on usage and
 * redistribution of this file, and for a DISCLAIMER OF ALL
 * WARRANTIES.
 */
#pragma endregion License
#include "Boomerang.h"


#include "boomerang/codegen/CCodeGenerator.h"
#include "boomerang/core/Project.h"
#include "boomerang/core/Watcher.h"
#include "boomerang/db/CFGCompressor.h"
#include "boomerang/db/binary/BinaryImage.h"
#include "boomerang/db/binary/BinarySymbolTable.h"
#include "boomerang/db/Prog.h"
#include "boomerang/db/signature/Signature.h"
#include "boomerang/db/proc/UserProc.h"
#include "boomerang/frontend/Frontend.h"
#include "boomerang/util/Log.h"
#include "boomerang/util/CFGDotWriter.h"

#include <ctime>


static Boomerang *g_boomerang;


Boomerang::Boomerang()
{
}


Boomerang *Boomerang::get()
{
    if (!g_boomerang) {
        g_boomerang = new Boomerang();
    }

    return g_boomerang;
}


void Boomerang::destroy()
{
    delete g_boomerang;
    g_boomerang = nullptr;
}


void Boomerang::alertDecompileDebugPoint(UserProc *p, const char *description)
{
<<<<<<< HEAD
=======
    if (m_currentProject && m_currentProject->getSettings()->stopAtDebugPoints) {
        miniDebugger(p, description);
    }

>>>>>>> db81750e
    for (IWatcher *elem : m_watchers) {
        elem->onDecompileDebugPoint(p, description);
    }
}


const char *Boomerang::getVersionStr()
{
    return BOOMERANG_VERSION;
}


void Boomerang::addWatcher(IWatcher* watcher)
{
    m_watchers.insert(watcher);
}


void Boomerang::alertFunctionCreated(Function* function)
{
    for (IWatcher *it : m_watchers) {
        it->onFunctionCreated(function);
    }
}


void Boomerang::alertFunctionRemoved(Function* function)
{
    for (IWatcher *it : m_watchers) {
        it->onFunctionRemoved(function);
    }
}


void Boomerang::alertSignatureUpdated(Function* function)
{
    for (IWatcher *it : m_watchers) {
        it->onSignatureUpdated(function);
    }
}


void Boomerang::alertInstructionDecoded(Address pc, int numBytes)
{
    for (IWatcher *it : m_watchers) {
        it->onInstructionDecoded(pc, numBytes);
    }
}


void Boomerang::alertBadDecode(Address pc)
{
    for (IWatcher *it : m_watchers) {
        it->onBadDecode(pc);
    }
}


void Boomerang::alertFunctionDecoded(Function *p, Address pc, Address last, int numBytes)
{
    for (IWatcher *it : m_watchers) {
        it->onFunctionDecoded(p, pc, last, numBytes);
    }
}


void Boomerang::alertStartDecode(Address start, int numBytes)
{
    for (IWatcher *it : m_watchers) {
        it->onStartDecode(start, numBytes);
    }
}


void Boomerang::alertEndDecode()
{
    for (IWatcher *it : m_watchers) {
        it->onEndDecode();
    }
}


void Boomerang::alertStartDecompile(UserProc* proc)
{
    for (IWatcher *it : m_watchers) {
        it->onStartDecompile(proc);
    }
}


void Boomerang::alertProcStatusChanged(UserProc* proc)
{
    for (IWatcher *it : m_watchers) {
        it->onProcStatusChange(proc);
    }
}


void Boomerang::alertEndDecompile(UserProc* proc)
{
    for (IWatcher *it : m_watchers) {
        it->onEndDecompile(proc);
    }
}


void Boomerang::alertDiscovered(Function* function)
{
    for (IWatcher *it : m_watchers) {
        it->onFunctionDiscovered(function);
    }
}


void Boomerang::alertDecompiling(UserProc* proc)
{
    for (IWatcher *it : m_watchers) {
        it->onDecompileInProgress(proc);
    }
}

void Boomerang::alertDecompilationEnd()
{
    for (IWatcher *w : m_watchers) {
        w->onDecompilationEnd();
    }
}<|MERGE_RESOLUTION|>--- conflicted
+++ resolved
@@ -53,13 +53,6 @@
 
 void Boomerang::alertDecompileDebugPoint(UserProc *p, const char *description)
 {
-<<<<<<< HEAD
-=======
-    if (m_currentProject && m_currentProject->getSettings()->stopAtDebugPoints) {
-        miniDebugger(p, description);
-    }
-
->>>>>>> db81750e
     for (IWatcher *elem : m_watchers) {
         elem->onDecompileDebugPoint(p, description);
     }
