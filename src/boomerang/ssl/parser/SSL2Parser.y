--- conflicted
+++ resolved
@@ -7,12 +7,8 @@
  */
 
 %skeleton "lalr1.cc" /* -*- C++ -*- */
-<<<<<<< HEAD
 %require "3.3"
-=======
-%require "3.0"
-
->>>>>>> 8cf04f01
+
 %defines
 %define api.token.constructor
 %define api.value.type variant
