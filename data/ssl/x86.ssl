#
# This file is part of the Boomerang Decompiler.
#
# See the file "LICENSE.TERMS" for information on usage and
# redistribution of this file, and for a DISCLAIMER OF ALL
# WARRANTIES.
#

# Description for instruction semantics of the x86 instruction set.

ENDIANNESS LITTLE;

# Constants defined in hexadecimal (modelling manual)
MAX8BITS  := 0xFF;
MAX16BITS := 0xFFFF;
MAX32BITS := 0xFFFFFFFF;
MAX64BITS := 0xFFFFFFFFFFFFFFFF;
MAX8POS   := 0x7F;
MAX8NEG   := 0x80;
MAX16POS  := 0x7FFF;
MAX16NEG  := 0x8000;
MAX32POS  := 0x7FFFFFFF;
MAX32NEG  := 0x80000000;

INTEGER %eax[32] -> 24;
INTEGER %ecx[32] -> 25;
INTEGER %edx[32] -> 26;
INTEGER %ebx[32] -> 27;
INTEGER %esp[32] -> 28;
INTEGER %ebp[32] -> 29;
INTEGER %esi[32] -> 30;
INTEGER %edi[32] -> 31;

INTEGER %ax[16] -> 0 SHARES %eax@[0..15];
INTEGER %cx[16] -> 1 SHARES %ecx@[0..15];
INTEGER %dx[16] -> 2 SHARES %edx@[0..15];
INTEGER %bx[16] -> 3 SHARES %ebx@[0..15];
INTEGER %sp[16] -> 4 SHARES %esp@[0..15];
INTEGER %bp[16] -> 5 SHARES %ebp@[0..15];
INTEGER %si[16] -> 6 SHARES %esi@[0..15];
INTEGER %di[16] -> 7 SHARES %edi@[0..15];

INTEGER %al[8]  -> 8  SHARES %ax@[0..7];
INTEGER %cl[8]  -> 9  SHARES %cx@[0..7];
INTEGER %dl[8]  -> 10 SHARES %dx@[0..7];
INTEGER %bl[8]  -> 11 SHARES %bx@[0..7];
INTEGER %ah[8]  -> 12 SHARES %ax@[8..15];
INTEGER %ch[8]  -> 13 SHARES %cx@[8..15];
INTEGER %dh[8]  -> 14 SHARES %dx@[8..15];
INTEGER %bh[8]  -> 15 SHARES %bx@[8..15];

INTEGER %ss[16] -> 16;
INTEGER %cs[16] -> 17;
INTEGER %ds[16] -> 18;
INTEGER %es[16] -> 19;
INTEGER %fs[16] -> 20;
INTEGER %gs[16] -> 21;

INTEGER %pc[32] -> -1;

# flags
FLAGS %eflags[32] -> 100;
FLAGS %flags[16]  -> 101 SHARES %eflags@[0..15];

FLAGS %CF[1]   -> -1 SHARES %flags@[0..0];
FLAGS %PF[1]   -> -1 SHARES %flags@[2..2];
FLAGS %AF[1]   -> -1 SHARES %flags@[4..4];
FLAGS %ZF[1]   -> -1 SHARES %flags@[6..6];
FLAGS %SF[1]   -> -1 SHARES %flags@[7..7]; # Negative sign flag
FLAGS %TF[1]   -> -1 SHARES %flags@[8..8];
FLAGS %IF[1]   -> -1 SHARES %flags@[9..9];
FLAGS %DF[1]   -> -1 SHARES %flags@[10..10];
FLAGS %OF[1]   -> -1 SHARES %flags@[11..11];
FLAGS %IOPL[2] -> -1 SHARES %flags@[12..13];
FLAGS %NT[1]   -> -1 SHARES %flags@[14..14];
# Bit 15 is reserved.
FLAGS %RF[1]   -> -1 SHARES %eflags@[16..16];
FLAGS %VM[1]   -> -1 SHARES %eflags@[17..17];
FLAGS %AC[1]   -> -1 SHARES %eflags@[18..18];
FLAGS %VIF[1]  -> -1 SHARES %eflags@[19..19];
FLAGS %VIP[1]  -> -1 SHARES %eflags@[20..20];
FLAGS %ID[1]   -> -1 SHARES %eflags@[21..21];

# FP related
FLOAT %st[80] -> 32;
FLOAT %st1[80] -> 33;
FLOAT %st2[80] -> 34;
FLOAT %st3[80] -> 35;
FLOAT %st4[80] -> 36;
FLOAT %st5[80] -> 37;
FLOAT %st6[80] -> 38;
FLOAT %st7[80] -> 39;

FLAGS %fcw[16] -> 50;
FLAGS %IM[1] -> 51 SHARES %fcw@[0..0];
FLAGS %DM[1] -> 52 SHARES %fcw@[1..1];
FLAGS %ZM[1] -> 53 SHARES %fcw@[2..2];
FLAGS %OM[1] -> 54 SHARES %fcw@[3..3];
FLAGS %UM[1] -> 55 SHARES %fcw@[4..4];
FLAGS %PM[1] -> 56 SHARES %fcw@[5..5];
FLAGS %FPC[2] -> 57 SHARES %fcw@[8..9];   # FP precision control
FLAGS %FRC[2] -> 58 SHARES %fcw@[10..11]; # FP rounding control
FLAGS %X[1] -> 59 SHARES %fcw@[12..12];   # FP infty control

FLAGS %fsw[16] -> 60;
FLAGS %IE[1] -> 61 SHARES %fsw@[0..0];    # Invalid Operand
FLAGS %DE[1] -> 62 SHARES %fsw@[1..1];    # Denormal operand
FLAGS %ZE[1] -> 63 SHARES %fsw@[2..2];    # Div by zero
FLAGS %OE[1] -> 64 SHARES %fsw@[3..3];    # Overflow
FLAGS %UE[1] -> 65 SHARES %fsw@[4..4];    # Underflow
FLAGS %PE[1] -> 66 SHARES %fsw@[5..5];    # Precision
FLAGS %FSF[1] -> 67 SHARES %fsw@[6..6];   # FP stack fault
FLAGS %ES[1] -> 68 SHARES %fsw@[7..7];    # Error summary status
FLAGS %C0[1] -> 69 SHARES %fsw@[8..8];
FLAGS %C1[1] -> 70 SHARES %fsw@[9..9];
FLAGS %C2[1] -> 71 SHARES %fsw@[10..10];
FLAGS %TOP[3] -> 72 SHARES %fsw@[11..13]; # Top of stack
FLAGS %C3[1] -> 73 SHARES %fsw@[14..14];
FLAGS %B[1]  -> 74 SHARES %fsw@[15..15];  # FP busy


# pseudo registers (only to work around IR limitations)
FLAGS %SKIP[1] -> -1;
FLAGS %RPT[1] -> -1;
FLAGS %fflags[8] -> -1; # TODO: remove this


#
# Flag adjust functions
#
ADDFLAGS8(op1, op2, result)  {
    *1* %OF := (op1@[7:7] & op2@[7:7] & ~result@[7:7])
                | (~op1@[7:7] & ~op2@[7:7] & result@[7:7])
    *1* %SF := result@[7:7]
    *1* %ZF := (result = 0)
    *1* %CF := (op1@[7:7] & op2@[7:7]) | (~result@[7:7] & (op1@[7:7] | op2@[7:7]))
    *1* %PF := ((result@[7:7] ^ result@[6:6]) ^ (result@[5:5] ^ result@[4:4])) ^ ((result@[3:3] ^ result@[2:2]) ^ (result@[1:1] ^ result@[0:0]))
#   *1* %AF := ?? TODO
};

ADDFLAGS16(op1, op2, result)  {
    *1* %OF := (op1@[15:15] & op2@[15:15] & ~result@[15:15])
                | (~op1@[15:15] & ~op2@[15:15] & result@[15:15])
    *1* %SF := result@[15:15]
    *1* %ZF := (result = 0)
    *1* %CF := (op1@[15:15] & op2@[15:15]) | (~result@[15:15] & (op1@[15:15] | op2@[15:15]))
    *1* %PF := ((result@[7:7] ^ result@[6:6]) ^ (result@[5:5] ^ result@[4:4])) ^ ((result@[3:3] ^ result@[2:2]) ^ (result@[1:1] ^ result@[0:0]))
#   *1* %AF := ?? TODO
};

ADDFLAGS32(op1, op2, result)  {
    *1* %OF := (op1@[31:31] & op2@[31:31] & ~result@[31:31])
                | (~op1@[31:31] & ~op2@[31:31] & result@[31:31])
    *1* %SF := result@[31:31]
    *1* %ZF := (result = 0)
    *1* %CF := (op1@[31:31] & op2@[31:31]) | (~result@[31:31] & (op1@[31:31] | op2@[31:31]))
    *1* %PF := ((result@[7:7] ^ result@[6:6]) ^ (result@[5:5] ^ result@[4:4])) ^ ((result@[3:3] ^ result@[2:2]) ^ (result@[1:1] ^ result@[0:0]))
#   *1* %AF := ??
};

ADDFLAGS64(op1, op2, result)  {
    *1* %OF := (op1@[63:63] & op2@[63:63] & ~result@[63:63])
                | (~op1@[63:63] & ~op2@[63:63] & result@[63:63])
    *1* %SF := result@[63:63]
    *1* %ZF := (result = 0)
    *1* %CF := (op1@[63:63] & op2@[63:63]) | (~result@[63:63] & (op1@[63:63] | op2@[63:63]))
    *1* %PF := ((result@[7:7] ^ result@[6:6]) ^ (result@[5:5] ^ result@[4:4])) ^ ((result@[3:3] ^ result@[2:2]) ^ (result@[1:1] ^ result@[0:0]))
#   *1* %AF := ??
};


SUBFLAGS8(op1, op2, result)  {
    *1* %OF := (op1@[7:7] & ~op2@[7:7] & ~result@[7:7])
                | (~op1@[7:7] & op2@[7:7] & result@[7:7])
    *1* %SF := result@[7:7]
    *1* %ZF := (result = 0)
    *1* %CF := (~op1@[7:7] & op2@[7:7])
                | (result@[7:7] & ~(op1@[7:7] | op2@[7:7]))
    *1* %PF := ((result@[7:7] ^ result@[6:6]) ^ (result@[5:5] ^ result@[4:4])) ^ ((result@[3:3] ^ result@[2:2]) ^ (result@[1:1] ^ result@[0:0]))
#   *1* %AF := ??
};

SUBFLAGS16(op1, op2, result)  {
    *1* %OF := (op1@[15:15] & ~op2@[15:15] & ~result@[15:15])
                | (~op1@[15:15] &(op2@[15:15] & result@[15:15]))
    *1* %SF := result@[15:15]
    *1* %ZF := (result = 0)
    *1* %CF := (~op1@[15:15] & op2@[15:15])
                | (result@[15:15] & (~op1@[15:15] | op2@[15:15]))
    *1* %PF := ((result@[7:7] ^ result@[6:6]) ^ (result@[5:5] ^ result@[4:4])) ^ ((result@[3:3] ^ result@[2:2]) ^ (result@[1:1] ^ result@[0:0]))
#   *1* %AF := ??
};

SUBFLAGS32(op1, op2, result)  {
    *1* %OF := (op1@[31:31] & ~op2@[31:31] & ~result@[31:31])
                | (~op1@[31:31] & op2@[31:31] & result@[31:31])
    *1* %SF := result@[31:31]
    *1* %ZF := (result = 0)
    *1* %CF := (~op1@[31:31] & op2@[31:31])
                | (result@[31:31] & (~op1@[31:31] | op2@[31:31]))
    *1* %PF := ((result@[7:7] ^ result@[6:6]) ^ (result@[5:5] ^ result@[4:4])) ^ ((result@[3:3] ^ result@[2:2]) ^ (result@[1:1] ^ result@[0:0]))
#   *1* %AF := ??
};

SUBFLAGS64(op1, op2, result)  {
    *1* %OF := (op1@[63:63] & ~op2@[63:63] & ~result@[63:63])
                | (~op1@[63:63] & op2@[63:63] & result@[63:63])
    *1* %SF := result@[63:63]
    *1* %ZF := (result = 0)
    *1* %CF := (~op1@[63:63] & op2@[63:63])
                | (result@[63:63] & (~op1@[63:63] | op2@[63:63]))
    *1* %PF := ((result@[7:7] ^ result@[6:6]) ^ (result@[5:5] ^ result@[4:4])) ^ ((result@[3:3] ^ result@[2:2]) ^ (result@[1:1] ^ result@[0:0]))
#   *1* %AF := ??
};

SUBFLAGSFL(op1, op2) {
    *1* %CF := op1 < op2
    *1* %ZF := op1 = op2
};

INCDECFLAGS8(result) {
    *1* %OF := 0
    *1* %ZF := (result = 0)
    *1* %SF := result@[7:7]
    *1* %PF := ((result@[7:7] ^ result@[6:6]) ^ (result@[5:5] ^ result@[4:4])) ^ ((result@[3:3] ^ result@[2:2]) ^ (result@[1:1] ^ result@[0:0]))
#   *1* %AF := ??
};

INCDECFLAGS16(result)  {
    *1* %OF := 0
    *1* %ZF := (result = 0)
    *1* %SF := result@[15:15]
    *1* %PF := ((result@[7:7] ^ result@[6:6]) ^ (result@[5:5] ^ result@[4:4])) ^ ((result@[3:3] ^ result@[2:2]) ^ (result@[1:1] ^ result@[0:0]))
#   *1* %AF := ??
};

INCDECFLAGS32(result)  {
    *1* %OF := 0
    *1* %ZF := (result = 0)
    *1* %SF := result@[31:31]
    *1* %PF := ((result@[7:7] ^ result@[6:6]) ^ (result@[5:5] ^ result@[4:4])) ^ ((result@[3:3] ^ result@[2:2]) ^ (result@[1:1] ^ result@[0:0]))
#   *1* %AF := ??
};

INCDECFLAGS64(result)  {
    *1* %OF := 0
    *1* %ZF := (result = 0)
    *1* %SF := result@[63:63]
    *1* %PF := ((result@[7:7] ^ result@[6:6]) ^ (result@[5:5] ^ result@[4:4])) ^ ((result@[3:3] ^ result@[2:2]) ^ (result@[1:1] ^ result@[0:0]))
#   *1* %AF := ??
};

LOGICALFLAGS8(result)  {
    *1* %CF := 0
    *1* %OF := 0
    *1* %ZF := (result = 0)
    *1* %SF := result@[7:7]
    *1* %PF := ((result@[7:7] ^ result@[6:6]) ^ (result@[5:5] ^ result@[4:4])) ^ ((result@[3:3] ^ result@[2:2]) ^ (result@[1:1] ^ result@[0:0]))
#   *1* %AF := ??
};

LOGICALFLAGS16(result)  {
    *1* %CF := 0
    *1* %OF := 0
    *1* %ZF := (result = 0)
    *1* %SF := result@[15:15]
    *1* %PF := ((result@[7:7] ^ result@[6:6]) ^ (result@[5:5] ^ result@[4:4])) ^ ((result@[3:3] ^ result@[2:2]) ^ (result@[1:1] ^ result@[0:0]))
#   *1* %AF := ??
};

LOGICALFLAGS32(result)  {
    *1* %CF := 0
    *1* %OF := 0
    *1* %ZF := (result = 0)
    *1* %SF := result@[31:31]
    *1* %PF := ((result@[7:7] ^ result@[6:6]) ^ (result@[5:5] ^ result@[4:4])) ^ ((result@[3:3] ^ result@[2:2]) ^ (result@[1:1] ^ result@[0:0]))
#   *1* %AF := ??
};

LOGICALFLAGS64(result)  {
    *1* %CF := 0
    *1* %OF := 0
    *1* %ZF := (result = 0)
    *1* %SF := result@[63:63]
    *1* %PF := ((result@[7:7] ^ result@[6:6]) ^ (result@[5:5] ^ result@[4:4])) ^ ((result@[3:3] ^ result@[2:2]) ^ (result@[1:1] ^ result@[0:0]))
#   *1* %AF := ??
};


IMULTFLAGS8(result)  {
    *1* %CF := (result@[7:15] = 0 || result@[7:15] = 1)
    *1* %OF := (result@[7:15] = 0 || result@[7:15] = 1)
};

IMULTFLAGS16(result)  {
    *1* %CF := (result@[15:31] = 0 || result@[15:31] = 1)
    *1* %OF := (result@[15:31] = 0 || result@[15:31] = 1)
};

IMULTFLAGS32(result)  {
    *1* %CF := (result@[31:63] = 0 || result@[31:63] = 1)
    *1* %OF := (result@[31:63] = 0 || result@[31:63] = 1)
};


MULTFLAGS8(result)  {
    *1* %CF := (result@[8:15] ~= 0)
    *1* %OF := (result@[8:15] ~= 0)
};

MULTFLAGS16(result)  {
    *1* %CF := (result@[16:31] ~= 0)
    *1* %OF := (result@[16:31] ~= 0)
};

MULTFLAGS32(result)  {
    *1* %CF := (result@[32:63] ~= 0)
    *1* %OF := (result@[32:63] ~= 0)
};

ROLFLAGS8(result, op1, count)  {
    *1*              %CF := op1@[(8-count):(8-count)]
    *1* count=1  =>  %OF := result@[7:7] ^ %CF
};

ROLFLAGS16(result, op1, count)  {
    *1*              %CF := op1@[(16-count):(16-count)]
    *1* count=1  =>  %OF := result@[15:15] ^ %CF
};

ROLFLAGS32(result, op1, count)  {
    *1*              %CF := op1@[(32-count):(32-count)]
    *1* count=1  =>  %OF := result@[31:31] ^ %CF
};

RORFLAGS8(result, op1, count)  {
    *1*              %CF := op1@[(count - 1):(count - 1)]
    *1* count=1  =>  %OF := result@[7:7] ^ result@[6:6]
};

RORFLAGS16(result, op1, count)  {
    *1*              %CF := op1@[(count - 1):(count - 1)]
    *1* count=1  =>  %OF := result@[15:15] ^ result@[14:14]
};

RORFLAGS32(result, op1, count)  {
    *1*              %CF := op1@[(count - 1):(count - 1)]
    *1* count=1  =>  %OF := result@[31:31] ^ result@[30:30]
};

SALFLAGS8(result, op1, count)  {
    *1*              %CF := op1@[(8 - count):(8 - count)]
    *1* count=1  =>  %OF := result@[7:7] ^ %CF
};

SALFLAGS16(result, op1, count)  {
    *1*              %CF := op1@[(16 - count):(16 - count)]
    *1* count=1  =>  %OF := result@[15:15] ^ %CF
};

SALFLAGS32(result, op1, count)  {
    *1*              %CF := op1@[(32 - count):(32 - count)]
    *1* count=1  =>  %OF := result@[31:31] ^ %CF
};

SARFLAGS(result, op1, count)  {
    *1*              %CF := op1@[(count - 1):(count - 1)]
    *1* count=1  =>  %OF := 0
};

SHRFLAGS8(result, op1, count)  {
    *1*              %CF := op1@[(count - 1):(count - 1)]
    *1* count=1  =>  %OF := result@[7:7] ^ %CF
};

SHRFLAGS16(result, op1, count)  {
    *1*              %CF := op1@[(count - 1):(count - 1)]
    *1* count=1  =>  %OF := result@[15:15] ^ %CF
};

SHRFLAGS32(result, op1, count)  {
    *1*              %CF := op1@[(count - 1):(count - 1)]
    *1* count=1  =>  %OF := result@[31:31] ^ %CF
};

SHLDFLAGS16(result, combine, count)  {
    *1* count>0  =>  %CF := combine@[(16 - count):(16 - count)]
    *1* count=1  =>  %OF := result@[15:15] ^ %CF
};

SHLDFLAGS32(result, combine, count)  {
    *1* count>0  =>  %CF := combine@[(32 - count):(32 - count)]
    *1* count=1  =>  %OF := result@[31:31] ^ %CF
};

SHLDFLAGS64(result, combine, count)  {
    *1* count>0  =>  %CF := combine@[(64 - count):(64 - count)]
    *1* count=1  =>  %OF := result@[63:63] ^ %CF
};

SHRDFLAGS16(result, combine, count)  {
    *1* count>0  =>  %CF := combine@[(count - 1):(count - 1)]
    *1* count=1  =>  %OF := combine@[15:15] ^ result@[15:15]
};

SHRDFLAGS32(result, combine, count)  {
    *1* count>0  =>  %CF := combine@[(count - 1):(count - 1)]
    *1* count=1  =>  %OF := combine@[31:31] ^ result@[31:31]
};

SHRDFLAGS64(result, combine, count)  {
    *1* count>0  =>  %CF := combine@[(count - 1):(count - 1)]
    *1* count=1  =>  %OF := combine@[63:63] ^ result@[63:63]
};

SETFFLAGS(op1, op2)  {
    *1* %C3  := [(op1 = op2) ? 1 : 0]
    *1* %C0  := [(op1 < op2) ? 1 : 0]
    *1* %C2  := 0 # If comparison result is unordered, (C3 C2 C0) == 111
};


SAHFFLAGS(reg) { _ };

#
# String instructions
#

# The string instructions
REPS  := { "REP", "REPNE" };                      # Repeat prefixes
OREPS := { "REP", "REPNE", "" };                  # Optional repeat prefixes
ALLSZ := { "Breg8rm8",   "Brm8reg8",   "Brm8rm8",
           "Wreg16rm16", "Wrm16reg16", "Wrm16rm16",
           "Dreg32rm32", "Drm32reg32", "Drm32rm32" }; # All size suffixes

# String instructions, not repeated
STRS := { "CMPS", "LODS", "MOVS", "SCAS", "STOS" };

# String instructions, repeated
STRS_R := REPS . STRS;

# String instructions, optionally repeated
STRS_OR := OREPS . STRS;

STRFL    :=         { "CMPS", "SCAS" };                  # Update flags
STRNF    :=         { "LODS", "MOVS", "STOS" };          # No update flags
STRSI    := OREPS . { "CMPS", "LODS", "MOVS" };          # Update esi
STRDI    := OREPS . { "CMPS", "MOVS", "SCAS", "STOS" };  # Update edi
STRFL_OR := OREPS . STRFL;                               # Optionally repeated; flags

CMPS_OR := OREPS . CMPS;      # Compare with optional repeat
LODS_OR := OREPS . LODS;      # Load with optional repeat
MOVS_OR := OREPS . MOVS;      # Move with optional repeat
SCAS_OR := OREPS . SCAS;      # Scan with optional repeat
STOS_OR := OREPS . STOS;      # Store with optional repeat

# All repeated string instructions
INSTRUCTION STRS_R[X] . ALLSZ[Y] (dest, src)              { *1* %SKIP := (%ecx = 0) };

INSTRUCTION CMPS_OR[X] . ".B.reg8.rm8" (dest, src)             { *8*  tmpb := dest - src };
INSTRUCTION CMPS_OR[X] . ".B.rm8.reg8" (dest, src)             { *8*  tmpb := dest - src };
INSTRUCTION CMPS_OR[X] . ".B.rm8.rm8" (dest, src)              { *8*  tmpb := dest - src };
INSTRUCTION CMPS_OR[X] . ".W.reg16.rm16" (dest, src)           { *16* tmph := dest - src };
INSTRUCTION CMPS_OR[X] . ".W.rm16.reg16" (dest, src)           { *16* tmph := dest - src };
INSTRUCTION CMPS_OR[X] . ".W.rm16.rm16" (dest, src)            { *16* tmph := dest - src };
INSTRUCTION CMPS_OR[X] . ".D.reg32.rm32" (dest, src)           { *32* tmp1 := dest - src };
INSTRUCTION CMPS_OR[X] . ".D.rm32.reg32" (dest, src)           { *32* tmp1 := dest - src };
INSTRUCTION CMPS_OR[X] . ".D.rm32.rm32" (dest, src)            { *32* tmp1 := dest - src };

INSTRUCTION LODS_OR[X] . ".B.reg8.rm8" (dest, src)             { *8*  dest := src };
INSTRUCTION LODS_OR[X] . ".B.rm8.reg8" (dest, src)             { *8*  dest := src };
INSTRUCTION LODS_OR[X] . ".B.rm8.rm8" (dest, src)              { *8*  dest := src };
INSTRUCTION LODS_OR[X] . ".W.reg16.rm16" (dest, src)           { *16* dest := src };
INSTRUCTION LODS_OR[X] . ".W.rm16.reg16" (dest, src)           { *16* dest := src };
INSTRUCTION LODS_OR[X] . ".W.rm16.rm16" (dest, src)            { *16* dest := src };
INSTRUCTION LODS_OR[X] . ".D.reg32.rm32" (dest, src)           { *32* dest := src };
INSTRUCTION LODS_OR[X] . ".D.rm32.reg32" (dest, src)           { *32* dest := src };
INSTRUCTION LODS_OR[X] . ".D.rm32.rm32" (dest, src)            { *32* dest := src };

INSTRUCTION MOVS_OR[X] . ".B.reg8.rm8" (dest, src)             { *8*  dest := src };
INSTRUCTION MOVS_OR[X] . ".B.rm8.reg8" (dest, src)             { *8*  dest := src };
INSTRUCTION MOVS_OR[X] . ".B.rm8.rm8" (dest, src)              { *8*  dest := src };
INSTRUCTION MOVS_OR[X] . ".W.reg16.rm16" (dest, src)           { *16* dest := src };
INSTRUCTION MOVS_OR[X] . ".W.rm16.reg16" (dest, src)           { *16* dest := src };
INSTRUCTION MOVS_OR[X] . ".W.rm16.rm16" (dest, src)            { *16* dest := src };
INSTRUCTION MOVS_OR[X] . ".D.reg32.rm32" (dest, src)           { *32* dest := src };
INSTRUCTION MOVS_OR[X] . ".D.rm32.reg32" (dest, src)           { *32* dest := src };
INSTRUCTION MOVS_OR[X] . ".D.rm32.rm32" (dest, src)            { *32* dest := src };

INSTRUCTION SCAS_OR[X] . ".B.reg8.rm8" (dest, src)             { *8*  tmpb := dest - src };
INSTRUCTION SCAS_OR[X] . ".B.rm8.reg8" (dest, src)             { *8*  tmpb := dest - src };
INSTRUCTION SCAS_OR[X] . ".B.rm8.rm8" (dest, src)              { *8*  tmpb := dest - src };
INSTRUCTION SCAS_OR[X] . ".W.reg16.rm16" (dest, src)           { *16* tmph := dest - src };
INSTRUCTION SCAS_OR[X] . ".W.rm16.reg16" (dest, src)           { *16* tmph := dest - src };
INSTRUCTION SCAS_OR[X] . ".W.rm16.rm16" (dest, src)            { *16* tmph := dest - src };
INSTRUCTION SCAS_OR[X] . ".D.reg32.rm32" (dest, src)           { *32* tmp1 := dest - src };
INSTRUCTION SCAS_OR[X] . ".D.rm32.reg32" (dest, src)           { *32* tmp1 := dest - src };
INSTRUCTION SCAS_OR[X] . ".D.rm32.rm32" (dest, src)            { *32* tmp1 := dest - src };

INSTRUCTION STOS_OR[X] . ".B.reg8.rm8" (dest, src)             { *8*  dest := src };
INSTRUCTION STOS_OR[X] . ".B.rm8.reg8" (dest, src)             { *8*  dest := src };
INSTRUCTION STOS_OR[X] . ".B.rm8.rm8" (dest, src)              { *8*  dest := src };
INSTRUCTION STOS_OR[X] . ".W.reg16.rm16" (dest, src)           { *16* dest := src };
INSTRUCTION STOS_OR[X] . ".W.rm16.reg16" (dest, src)           { *16* dest := src };
INSTRUCTION STOS_OR[X] . ".W.rm16.rm16" (dest, src)            { *16* dest := src };
INSTRUCTION STOS_OR[X] . ".D.reg32.rm32" (dest, src)           { *32* dest := src };
INSTRUCTION STOS_OR[X] . ".D.rm32.reg32" (dest, src)           { *32* dest := src };
INSTRUCTION STOS_OR[X] . ".D.rm32.rm32" (dest, src)            { *32* dest := src };

# update flags
INSTRUCTION STRFL_OR[X] . ".B.reg8.rm8" (dest, src)            { SUBFLAGS8(dest,  src, tmpb) };
INSTRUCTION STRFL_OR[X] . ".B.rm8.reg8" (dest, src)            { SUBFLAGS8(dest,  src, tmpb) };
INSTRUCTION STRFL_OR[X] . ".B.rm8.rm8" (dest, src)             { SUBFLAGS8(dest,  src, tmpb) };
INSTRUCTION STRFL_OR[X] . ".W.reg16.rm16" (dest, src)          { SUBFLAGS16(dest, src, tmph) };
INSTRUCTION STRFL_OR[X] . ".W.rm16.reg16" (dest, src)          { SUBFLAGS16(dest, src, tmph) };
INSTRUCTION STRFL_OR[X] . ".W.rm16.rm16" (dest, src)           { SUBFLAGS16(dest, src, tmph) };
INSTRUCTION STRFL_OR[X] . ".D.reg32.rm32" (dest, src)          { SUBFLAGS32(dest, src, tmp1) };
INSTRUCTION STRFL_OR[X] . ".D.rm32.reg32" (dest, src)          { SUBFLAGS32(dest, src, tmp1) };
INSTRUCTION STRFL_OR[X] . ".D.rm32.rm32" (dest, src)           { SUBFLAGS32(dest, src, tmp1) };

# update (e)si
INSTRUCTION STRSI[IDX] . ".B.reg8.rm8" (dest, src)             { *32* %esi := %esi + [%DF = 0?1:-1] };
INSTRUCTION STRSI[IDX] . ".B.rm8.reg8" (dest, src)             { *32* %esi := %esi + [%DF = 0?1:-1] };
INSTRUCTION STRSI[IDX] . ".B.rm8.rm8" (dest, src)              { *32* %esi := %esi + [%DF = 0?1:-1] };
INSTRUCTION STRSI[IDX] . ".W.reg16.rm16" (dest, src)           { *32* %esi := %esi + [%DF = 0?2:-2] };
INSTRUCTION STRSI[IDX] . ".W.rm16.reg16" (dest, src)           { *32* %esi := %esi + [%DF = 0?2:-2] };
INSTRUCTION STRSI[IDX] . ".W.rm16.rm16" (dest, src)            { *32* %esi := %esi + [%DF = 0?2:-2] };
INSTRUCTION STRSI[IDX] . ".D.reg32.rm32" (dest, src)           { *32* %esi := %esi + [%DF = 0?4:-4] };
INSTRUCTION STRSI[IDX] . ".D.rm32.reg32" (dest, src)           { *32* %esi := %esi + [%DF = 0?4:-4] };
INSTRUCTION STRSI[IDX] . ".D.rm32.rm32" (dest, src)            { *32* %esi := %esi + [%DF = 0?4:-4] };

# update (e)di
INSTRUCTION STRDI[IDX] . ".B.reg8.rm8" (dest, src)             { *32* %edi := %edi + [%DF = 0?1:-1] };
INSTRUCTION STRDI[IDX] . ".B.rm8.reg8" (dest, src)             { *32* %edi := %edi + [%DF = 0?1:-1] };
INSTRUCTION STRDI[IDX] . ".B.rm8.rm8" (dest, src)              { *32* %edi := %edi + [%DF = 0?1:-1] };
INSTRUCTION STRDI[IDX] . ".W.reg16.rm16" (dest, src)           { *32* %edi := %edi + [%DF = 0?2:-2] };
INSTRUCTION STRDI[IDX] . ".W.rm16.reg16" (dest, src)           { *32* %edi := %edi + [%DF = 0?2:-2] };
INSTRUCTION STRDI[IDX] . ".W.rm16.rm16" (dest, src)            { *32* %edi := %edi + [%DF = 0?2:-2] };
INSTRUCTION STRDI[IDX] . ".D.reg32.rm32" (dest, src)           { *32* %edi := %edi + [%DF = 0?4:-4] };
INSTRUCTION STRDI[IDX] . ".D.rm32.reg32" (dest, src)           { *32* %edi := %edi + [%DF = 0?4:-4] };
INSTRUCTION STRDI[IDX] . ".D.rm32.rm32" (dest, src)            { *32* %edi := %edi + [%DF = 0?4:-4] };

# All repeated instructions decrement %ecx
INSTRUCTION STRS_R[X] . ALLSZ[Y] (dest, src)              { *32* %ecx := %ecx - 1 };

# Do the repeat logic
REPIFZ  := REP   . STRFL;
REPIFNZ := REPNE . STRFL;
REPALL  := REPS  . STRNF;

INSTRUCTION REPIFZ[X]  . ALLSZ[Y] (dest, src)             { *1* %RPT := %ZF };
INSTRUCTION REPIFNZ[X] . ALLSZ[Y] (dest, src)             { *1* %RPT := ~%ZF };
INSTRUCTION REPALL[X]  . ALLSZ[Y] (dest, src)             { *1* %RPT := 1 };


#
# Remaining instructions (sorted alphabetically)
#

# AAA
INSTRUCTION "AAA" () {
    *1* tmpadjust := ((%al & 0x0F) > 9) | %AF
    *16* %ax := %ax + 0x0106 * tmpadjust
    *1*  %AF := tmpadjust
    *1*  %CF := tmpadjust
    *8*  %al := %al & 0x0F
};


# AAD
INSTRUCTION "AAD" () {
    *8* %al := (%al + (%ah * 0x0A)) & 0xFF
    *8* %ah := 0
};

INSTRUCTION "AAD.imm8" (imm8) {
    *8* %al := (%al + (%ah * imm8)) & 0xFF
    *8* %ah := 0
};


# AAM
INSTRUCTION "AAM" () {
    *8* %ah := %al / 0x0A
    *8* %al := %al % 0x0A
};

INSTRUCTION "AAM.imm8" (imm8) {
    *8* %ah := %al / imm8
    *8* %al := %al % imm8
};


# AAS
INSTRUCTION "AAS" () {
    *1* tmpadjust := %AF | ((%al & 0x0F) > 9)
    *16* %ax := %ax - 6 * tmpadjust
    *8*  %ah := %ah - tmpadjust
    *1*  %AF := tmpadjust
    *1*  %CF := tmpadjust
    *8*  %al := %al & 0x0F
};


# ADC
INSTRUCTION "ADC.reg8.imm8" (dest, src) {
    *8* tmpdest := dest
    *8* dest := dest + src + %CF
    ADDFLAGS8(tmpdest, src, dest)
};

INSTRUCTION "ADC.reg8.reg8" (dest, src) {
    *8* tmpdest := dest
    *8* dest := dest + src + %CF
    ADDFLAGS8(tmpdest, src, dest)
};

INSTRUCTION "ADC.reg8.rm8" (dest, src) {
    *8* tmpdest := dest
    *8* dest := dest + src + %CF
    ADDFLAGS8(tmpdest, src, dest)
};

INSTRUCTION "ADC.reg16.imm16" (dest, src) {
    *16* tmpdest := dest
    *16* dest := dest + src + %CF
    ADDFLAGS16(tmpdest, src, dest)
};

INSTRUCTION "ADC.reg16.reg16" (dest, src) {
    *16* tmpdest := dest
    *16* dest := dest + src + %CF
    ADDFLAGS16(tmpdest, src, dest)
};

INSTRUCTION "ADC.reg16.rm16" (dest, src) {
    *16* tmpdest := dest
    *16* dest := dest + src + %CF
    ADDFLAGS16(tmpdest, src, dest)
};

INSTRUCTION "ADC.reg32.imm32" (dest, src) {
    *32* tmpdest := dest
    *32* dest := dest + src + %CF
    ADDFLAGS32(tmpdest, src, dest)
};

INSTRUCTION "ADC.reg32.reg32" (dest, src) {
    *32* tmpdest := dest
    *32* dest := dest + src + %CF
    ADDFLAGS32(tmpdest, src, dest)
};

INSTRUCTION "ADC.reg32.rm32" (dest, src) {
    *32* tmpdest := dest
    *32* dest := dest + src + %CF
    ADDFLAGS32(tmpdest, src, dest)
};

INSTRUCTION "ADC.reg64.rm64" (dest, src) {
    *64* tmpdest := dest
    *64* dest := dest + src + %CF
    ADDFLAGS64(tmpdest, src, dest)
};

INSTRUCTION "ADC.rm8.imm8" (dest, src) {
    *8* tmpdest := dest
    *8* dest := dest + src + %CF
    ADDFLAGS8(tmpdest, src, dest)
};

INSTRUCTION "ADC.rm8.reg8" (dest, src) {
    *8* tmpdest := dest
    *8* dest := dest + src + %CF
    ADDFLAGS8(tmpdest, src, dest)
};

INSTRUCTION "ADC.rm16.imm8" (dest, src) {
    *16* tmpdest := dest
    *16* tmpsrc := sgnex(8, 16, src)
    *16* dest := dest + tmpsrc + %CF
    ADDFLAGS16(tmpdest, tmpsrc, dest)
};

INSTRUCTION "ADC.rm16.imm16" (dest, src) {
    *16* tmpdest := dest
    *16* dest := dest + src + %CF
    ADDFLAGS16(tmpdest, src, dest)
};

INSTRUCTION "ADC.rm16.reg16" (dest, src) {
    *16* tmpdest := dest
    *16* dest := dest + src + %CF
    ADDFLAGS16(tmpdest, src, dest)
};

INSTRUCTION "ADC.rm32.imm8" (dest, src) {
    *32* tmpdest := dest
    *32* tmpsrc := sgnex(8, 32, src)
    *32* dest := dest + tmpsrc + %CF
    ADDFLAGS32(tmpdest, tmpsrc, dest)
};

INSTRUCTION "ADC.rm32.imm32" (dest, src) {
    *32* tmpdest := dest
    *32* dest := dest + src + %CF
    ADDFLAGS32(tmpdest, src, dest)
};

INSTRUCTION "ADC.rm32.reg32" (dest, src) {
    *32* tmpdest := dest
    *32* dest := dest + src + %CF
    ADDFLAGS32(tmpdest, src, dest)
};

INSTRUCTION "ADC.rm64.imm8" (dest, src) {
    *64* tmpdest := dest
    *64* tmpsrc := sgnex(8, 64, src)
    *64* dest := dest + tmpsrc + %CF
    ADDFLAGS64(tmpdest, tmpsrc, dest)
};

INSTRUCTION "ADC.rm64.imm32" (dest, src) {
    *64* tmpdest := dest
    *64* tmpsrc := sgnex(32, 64, src)
    *64* dest := dest + tmpsrc + %CF
    ADDFLAGS64(tmpdest, tmpsrc, dest)
};

INSTRUCTION "ADC.rm64.imm64" (dest, src) {
    *64* tmpdest := dest
    *64* dest := dest + src + %CF
    ADDFLAGS64(tmpdest, src, dest)
};


# ADD
INSTRUCTION "ADD.reg8.imm8" (dest, src) {
    *8* tmp1 := dest
    *8* dest := dest + src
    ADDFLAGS8(tmp1, src, dest)
};

INSTRUCTION "ADD.reg8.reg8" (dest, src) {
    *8* tmp1 := dest
    *8* dest := dest + src
    ADDFLAGS8(tmp1, src, dest)
};

INSTRUCTION "ADD.reg8.rm8" (dest, src) {
    *8* tmp1 := dest
    *8* dest := dest + src
    ADDFLAGS8(tmp1, src, dest)
};

INSTRUCTION "ADD.reg16.imm16" (dest, src) {
    *16* tmp1 := dest
    *16* dest := dest + src
    ADDFLAGS16(tmp1, src, dest)
};

INSTRUCTION "ADD.reg16.reg16" (dest, src) {
    *16* tmp1 := dest
    *16* dest := dest + src
    ADDFLAGS16(tmp1, src, dest)
};

INSTRUCTION "ADD.reg16.rm16" (dest, src) {
    *16* tmp1 := dest
    *16* dest := dest + src
    ADDFLAGS16(tmp1, src, dest)
};

INSTRUCTION "ADD.reg32.imm32" (dest, src) {
    *32* tmp1 := dest
    *32* dest := dest + src
    ADDFLAGS32(tmp1, src, dest)
};

INSTRUCTION "ADD.reg32.reg32" (dest, src) {
    *32* tmp1 := dest
    *32* dest := dest + src
    ADDFLAGS32(tmp1, src, dest)
};

INSTRUCTION "ADD.reg32.rm32" (dest, src) {
    *32* tmp1 := dest
    *32* dest := dest + src
    ADDFLAGS32(tmp1, src, dest)
};

INSTRUCTION "ADD.reg64.rm64" (dest, src) {
    *64* tmp1 := dest
    *64* dest := dest + src
    ADDFLAGS64(tmp1, src, dest)
};

INSTRUCTION "ADD.rm8.imm8" (dest, src) {
    *8* tmp1 := dest
    *8* dest := dest + src
    ADDFLAGS8(tmp1, src, dest)
};

INSTRUCTION "ADD.rm8.reg8" (dest, src) {
    *8* tmp1 := dest
    *8* dest := dest + src
    ADDFLAGS8(tmp1, src, dest)
};

INSTRUCTION "ADD.rm16.imm8" (dest, src) {
    *16* tmp1 := dest
    *16* tmpsrc := sgnex(8, 16, src)
    *16* dest := dest + tmpsrc
    ADDFLAGS16(tmp1, tmpsrc, dest)
};

INSTRUCTION "ADD.rm16.imm16" (dest, src) {
    *16* tmp1 := dest
    *16* dest := dest + src
    ADDFLAGS16(tmp1, src, dest)
};

INSTRUCTION "ADD.rm16.reg16" (dest, src) {
    *16* tmp1 := dest
    *16* dest := dest + src
    ADDFLAGS16(tmp1, src, dest)
};

INSTRUCTION "ADD.rm32.imm8" (dest, src) {
    *32* tmp1 := dest
    *32* tmpsrc := sgnex(8, 32, src)
    *32* dest := dest + tmpsrc
    ADDFLAGS32(tmp1, tmpsrc, dest)
};

INSTRUCTION "ADD.rm32.imm32" (dest, src) {
    *32* tmp1 := dest
    *32* dest := dest + src
    ADDFLAGS32(tmp1, src, dest)
};

INSTRUCTION "ADD.rm32.reg32" (dest, src) {
    *32* tmp1 := dest
    *32* dest := dest + src
    ADDFLAGS32(tmp1, src, dest)
};

INSTRUCTION "ADD.rm64.imm8" (dest, src) {
    *64* tmp1 := dest
    *64* tmpsrc := sgnex(8, 64, src)
    *64* dest := dest + tmpsrc
    ADDFLAGS64(tmp1, tmpsrc, dest)
};

INSTRUCTION "ADD.rm64.imm32" (dest, src) {
    *64* tmp1 := dest
    *64* tmpsrc := sgnex(32, 64, src)
    *64* dest := dest + tmpsrc
    ADDFLAGS64(tmp1, tmpsrc, dest)
};

INSTRUCTION "ADD.rm64.imm64" (dest, src) {
    *64* tmp1 := dest
    *64* dest := dest + src
    ADDFLAGS64(tmp1, src, dest)
};


# AND
INSTRUCTION "AND.reg8.imm8" (dest, src) {
    *8* dest := dest & src
    LOGICALFLAGS8(dest)
};

INSTRUCTION "AND.reg8.reg8" (dest, src) {
    *8* dest := dest & src
    LOGICALFLAGS8(dest)
};

INSTRUCTION "AND.reg8.rm8" (dest, src) {
    *8* dest := dest & src
    LOGICALFLAGS8(dest)
};

INSTRUCTION "AND.reg16.imm16" (dest, src) {
    *16* dest := dest & src
    LOGICALFLAGS16(dest)
};

INSTRUCTION "AND.reg16.reg16" (dest, src) {
    *16* dest := dest & src
    LOGICALFLAGS16(dest)
};

INSTRUCTION "AND.reg16.rm16" (dest, src) {
    *16* dest := dest & src
    LOGICALFLAGS16(dest)
};

INSTRUCTION "AND.reg32.imm32" (dest, src) {
    *32* dest := dest & src
    LOGICALFLAGS32(dest)
};

INSTRUCTION "AND.reg32.reg32" (dest, src) {
    *32* dest := dest & src
    LOGICALFLAGS32(dest)
};

INSTRUCTION "AND.reg32.rm32" (dest, src) {
    *32* dest := dest & src
    LOGICALFLAGS32(dest)
};

INSTRUCTION "AND.reg64.rm64" (dest, src) {
    *64* dest := dest & src
    LOGICALFLAGS64(dest)
};

INSTRUCTION "AND.rm8.imm8" (dest, src) {
    *8* dest := dest & src
    LOGICALFLAGS8(dest)
};

INSTRUCTION "AND.rm8.reg8" (dest, src) {
    *8* dest := dest & src
    LOGICALFLAGS8(dest)
};

INSTRUCTION "AND.rm16.imm8" (dest, src) {
    *16* dest := dest & sgnex(8, 16, src)
    LOGICALFLAGS16(dest)
};

INSTRUCTION "AND.rm16.imm16" (dest, src) {
    *16* dest := dest & src
    LOGICALFLAGS16(dest)
};

INSTRUCTION "AND.rm16.reg16" (dest, src) {
    *16* dest := dest & src
    LOGICALFLAGS16(dest)
};

INSTRUCTION "AND.rm32.imm8" (dest, src) {
    *32* dest := dest & sgnex(8, 32, src)
    LOGICALFLAGS32(dest)
};

INSTRUCTION "AND.rm32.imm32" (dest, src) {
    *32* dest := dest & src
    LOGICALFLAGS32(dest)
};

INSTRUCTION "AND.rm32.reg32" (dest, src) {
    *32* dest := dest & src
    LOGICALFLAGS32(dest)
};

INSTRUCTION "AND.rm64.imm8" (dest, src) {
    *64* dest := dest & sgnex(8, 64, src)
    LOGICALFLAGS64(dest)
};

INSTRUCTION "AND.rm64.imm32" (dest, src) {
    *64* dest := dest & sgnex(32, 64, src)
    LOGICALFLAGS64(dest)
};

INSTRUCTION "AND.rm64.reg64" (dest, src) {
    *64* dest := dest & src
    LOGICALFLAGS64(dest)
};

# BSF / BSR not handled here - the semantics are hard-coded

# BSWAP
INSTRUCTION "BSWAP.reg16" (dest) {
    *16* dest := ((dest & 0x00FF) << 8) |
                 ((dest & 0xFF00) >> 8)
};


INSTRUCTION "BSWAP.reg32" (dest) {
    *32* dest := ((dest & 0x000000FF) << 24) |
                 ((dest & 0x0000FF00) <<  8) |
                 ((dest & 0x00FF0000) >>  8) |
                 ((dest & 0xFF000000) >> 24)
};


# BT
INSTRUCTION "BT.reg16.imm8" (src, bit) {
    *1* %CF := src@[bit:bit]
};

INSTRUCTION "BT.reg16.imm16" (src, bit) {
    *1* %CF := src@[bit:bit]
};

INSTRUCTION "BT.reg16.reg16" (src, bit) {
    *1* %CF := src@[bit:bit]
};

INSTRUCTION "BT.reg32.imm8" (src, bit) {
    *1* %CF := src@[bit:bit]
};

INSTRUCTION "BT.reg32.imm32" (src, bit) {
    *1* %CF := src@[bit:bit]
};

INSTRUCTION "BT.reg32.reg32" (src, bit) {
    *1* %CF := src@[bit:bit]
};

INSTRUCTION "BT.rm16.imm16" (src, bit) {
    *1* %CF := src@[bit:bit]
};

INSTRUCTION "BT.rm16.reg16" (src, bit) {
    *1* %CF := src@[bit:bit]
};

INSTRUCTION "BT.rm32.imm32" (src, bit) {
    *1* %CF := src@[bit:bit]
};

INSTRUCTION "BT.rm32.reg32" (src, bit) {
    *1* %CF := src@[bit:bit]
};

INSTRUCTION "BT.rm64.reg64" (src, bit) {
    *1* %CF := src@[bit:bit]
};


# BTC
INSTRUCTION "BTC.reg16.imm8" (dest, bit) {
    *1* %CF := dest@[bit:bit]
    *16* dest := dest ^ (1 << bit)
};

INSTRUCTION "BTC.reg16.imm16" (dest, bit) {
    *1* %CF := dest@[bit:bit]
    *16* dest := dest ^ (1 << bit)
};

INSTRUCTION "BTC.reg16.reg16" (dest, bit) {
    *1* %CF := dest@[bit:bit]
    *16* dest := dest ^ (1 << bit)
};

INSTRUCTION "BTC.reg32.imm8" (dest, bit) {
    *1* %CF := dest@[bit:bit]
    *32* dest := dest ^ (1 << bit)
};

INSTRUCTION "BTC.reg32.imm32" (dest, bit) {
    *1* %CF := dest@[bit:bit]
    *32* dest := dest ^ (1 << bit)
};

INSTRUCTION "BTC.reg32.reg32" (dest, bit) {
    *1* %CF := dest@[bit:bit]
    *32* dest := dest ^ (1 << bit)
};

INSTRUCTION "BTC.rm16.imm16" (dest, bit) {
    *1* %CF := dest@[bit:bit]
    *16* dest := dest ^ (1 << bit)
};

INSTRUCTION "BTC.rm16.reg16" (dest, bit) {
    *1* %CF := dest@[bit:bit]
    *16* dest := dest ^ (1 << bit)
};


INSTRUCTION "BTC.rm32.reg32" (dest, bit) {
    *1* %CF := dest@[bit:bit]
    *32* dest := dest ^ (1 << bit)
};


# BTR
INSTRUCTION "BTR.reg16.imm8" (dest, bit) {
    *1* %CF := dest@[bit:bit]
    *16* dest := dest & ~(1 << bit)
};

INSTRUCTION "BTR.reg16.imm16" (dest, bit) {
    *1* %CF := dest@[bit:bit]
    *16* dest := dest & ~(1 << bit)
};

INSTRUCTION "BTR.reg16.reg16" (dest, bit) {
    *1* %CF := dest@[bit:bit]
    *16* dest := dest & ~(1 << bit)
};

INSTRUCTION "BTR.reg32.imm8" (dest, bit) {
    *1* %CF := dest@[bit:bit]
    *32* dest := dest & ~(1 << bit)
};

INSTRUCTION "BTR.reg32.imm32" (dest, bit) {
    *1* %CF := dest@[bit:bit]
    *32* dest := dest & ~(1 << bit)
};

INSTRUCTION "BTR.reg32.reg32" (dest, bit) {
    *1* %CF := dest@[bit:bit]
    *32* dest := dest & ~(1 << bit)
};

INSTRUCTION "BTR.rm16.imm16" (dest, bit) {
    *1* %CF := dest@[bit:bit]
    *16* dest := dest & ~(1 << bit)
};

INSTRUCTION "BTR.rm16.reg16" (dest, bit) {
    *1* %CF := dest@[bit:bit]
    *16* dest := dest & ~(1 << bit)
};

INSTRUCTION "BTR.rm32.imm32" (dest, bit) {
    *1* %CF := dest@[bit:bit]
    *32* dest := dest & ~(1 << bit)
};

INSTRUCTION "BTR.rm32.reg32" (dest, bit) {
    *1* %CF := dest@[bit:bit]
    *32* dest := dest & ~(1 << bit)
};


# BTS
INSTRUCTION "BTS.reg16.imm8" (dest, bit) {
    *1* %CF := dest@[bit:bit]
    *16* dest := dest | (1 << bit)
};

INSTRUCTION "BTS.reg16.imm16" (dest, bit) {
    *1* %CF := dest@[bit:bit]
    *16* dest := dest | (1 << bit)
};

INSTRUCTION "BTS.reg16.reg16" (dest, bit) {
    *1* %CF := dest@[bit:bit]
    *16* dest := dest | (1 << bit)
};

INSTRUCTION "BTS.reg32.imm8" (dest, bit) {
    *1* %CF := dest@[bit:bit]
    *32* dest := dest | (1 << bit)
};

INSTRUCTION "BTS.reg32.imm32" (dest, bit) {
    *1* %CF := dest@[bit:bit]
    *32* dest := dest | (1 << bit)
};

INSTRUCTION "BTS.reg32.reg32" (dest, bit) {
    *1* %CF := dest@[bit:bit]
    *32* dest := dest | (1 << bit)
};

INSTRUCTION "BTS.rm16.imm16" (dest, bit) {
    *1* %CF := dest@[bit:bit]
    *16* dest := dest | (1 << bit)
};

INSTRUCTION "BTS.rm16.reg16" (dest, bit) {
    *1* %CF := dest@[bit:bit]
    *16* dest := dest | (1 << bit)
};

INSTRUCTION "BTS.rm32.imm32" (dest, bit) {
    *1* %CF := dest@[bit:bit]
    *32* dest := dest | (1 << bit)
};

INSTRUCTION "BTS.rm32.reg32" (dest, bit) {
    *1* %CF := dest@[bit:bit]
    *32* dest := dest | (1 << bit)
};


# CALL
INSTRUCTION "CALL.imm16" (dest) {
    *16* %sp := %sp - 4
    *16* m[%sp] := %pc
    call dest
};

INSTRUCTION "CALL.imm32" (dest) {
    *32* %esp := %esp - 4
    *32* m[%esp] := %pc
    call dest
};

INSTRUCTION "CALL.reg16" (dest) {
    *16* %sp := %sp - 4
    *16* m[%sp] := %pc
    call dest
};

INSTRUCTION "CALL.reg32" (dest) {
    *32* %esp := %esp - 4
    *32* m[%esp] := %pc
    call dest
};

INSTRUCTION "CALL.rm16" (dest) {
    *16* %sp := %sp - 4
    *16* m[%sp] := %pc
    call dest
};

INSTRUCTION "CALL.rm32" (dest) {
    *32* %esp := %esp - 4
    *32* m[%esp] := %pc
    call dest
};


# CBW
INSTRUCTION "CBW" () {
    *16* %ax := sgnex(8, 16, %al)
};


# CDQ
INSTRUCTION "CDQ" () {
    *32* %edx := [%eax@[31:31] = 0 ? 0:0xFFFFFFFF]
};


# CLC
INSTRUCTION "CLC" () {
    *1* %CF := 0
};


# CLD
INSTRUCTION "CLD" () {
    *1* %DF := 0
};


# CLI
INSTRUCTION "CLI" () {
    *1* %IF := 0
};


# CMC
INSTRUCTION "CMC" () {
    *1*%CF := ~%CF
};


# CMOVcc
<<<<<<< HEAD
INSTRUCTION "CMOVA.reg32.reg32"    (dest, src) {      *32* dest := [(~%CF && ~%ZF)         ? src : dest]};
INSTRUCTION "CMOVA.reg32.rm32"     (dest, src) {      *32* dest := [(~%CF && ~%ZF)         ? src : dest]};

INSTRUCTION "CMOVAE.reg32.reg32"   (dest, src) {      *32* dest := [(%CF = 0)              ? src : dest]};
INSTRUCTION "CMOVAE.reg32.rm32"    (dest, src) {      *32* dest := [(%CF = 0)              ? src : dest]};

INSTRUCTION "CMOVB.reg32.reg32"    (dest, src) {      *32* dest := [(%CF = 1)              ? src : dest]};
INSTRUCTION "CMOVB.reg32.rm32"     (dest, src) {      *32* dest := [(%CF = 1)              ? src : dest]};

INSTRUCTION "CMOVBE.reg32.reg32"   (dest, src) {      *32* dest := [(%CF || %ZF)           ? src : dest]};
INSTRUCTION "CMOVBE.reg32.rm32"    (dest, src) {      *32* dest := [(%CF || %ZF)           ? src : dest]};

INSTRUCTION "CMOVC.reg32.reg32"    (dest, src) {      *32* dest := [(%CF = 1)              ? src : dest]};
INSTRUCTION "CMOVC.reg32.rm32"     (dest, src) {      *32* dest := [(%CF = 1)              ? src : dest]};

INSTRUCTION "CMOVE.reg32.reg32"    (dest, src) {      *32* dest := [(%ZF = 1)              ? src : dest]};
INSTRUCTION "CMOVE.reg32.rm32"     (dest, src) {      *32* dest := [(%ZF = 1)              ? src : dest]};

INSTRUCTION "CMOVG.reg32.reg32"    (dest, src) {      *32* dest := [(~%ZF && ~(%SF ^ %OF)) ? src : dest]};
INSTRUCTION "CMOVG.reg32.rm32"     (dest, src) {      *32* dest := [(~%ZF && ~(%SF ^ %OF)) ? src : dest]};

INSTRUCTION "CMOVGE.reg32.reg32"   (dest, src) {      *32* dest := [(~(%SF ^ %OF))         ? src : dest]};
INSTRUCTION "CMOVGE.reg32.rm32"    (dest, src) {      *32* dest := [(~(%SF ^ %OF))         ? src : dest]};

INSTRUCTION "CMOVL.reg32.reg32"    (dest, src) {      *32* dest := [(%SF ^ %OF)            ? src : dest]};
INSTRUCTION "CMOVL.reg32.rm32"     (dest, src) {      *32* dest := [(%SF ^ %OF)            ? src : dest]};

INSTRUCTION "CMOVLE.reg32.reg32"   (dest, src) {      *32* dest := [(%ZF || (%SF ^ %OF))   ? src : dest]};
INSTRUCTION "CMOVLE.reg32.rm32"    (dest, src) {      *32* dest := [(%ZF || (%SF ^ %OF))   ? src : dest]};

INSTRUCTION "CMOVNA.reg32.reg32"   (dest, src) {      *32* dest := [(%CF || %ZF)           ? src : dest]};
INSTRUCTION "CMOVNA.reg32.rm32"    (dest, src) {      *32* dest := [(%CF || %ZF)           ? src : dest]};

INSTRUCTION "CMOVNAE.reg32.reg32"  (dest, src) {      *32* dest := [(%CF = 1)              ? src : dest]};
INSTRUCTION "CMOVNAE.reg32.rm32"   (dest, src) {      *32* dest := [(%CF = 1)              ? src : dest]};

INSTRUCTION "CMOVNB.reg32.reg32"   (dest, src) {      *32* dest := [(%CF = 0)              ? src : dest]};
INSTRUCTION "CMOVNB.reg32.rm32"    (dest, src) {      *32* dest := [(%CF = 0)              ? src : dest]};

INSTRUCTION "CMOVNBE.reg32.reg32"  (dest, src) {      *32* dest := [(~%CF && ~%ZF)         ? src : dest]};
INSTRUCTION "CMOVNBE.reg32.rm32"   (dest, src) {      *32* dest := [(~%CF && ~%ZF)         ? src : dest]};

INSTRUCTION "CMOVNC.reg32.reg32"   (dest, src) {      *32* dest := [(%CF = 0)              ? src : dest]};
INSTRUCTION "CMOVNC.reg32.rm32"    (dest, src) {      *32* dest := [(%CF = 0)              ? src : dest]};

INSTRUCTION "CMOVNE.reg32.reg32"   (dest, src) {      *32* dest := [(%ZF = 0)              ? src : dest]};
INSTRUCTION "CMOVNE.reg32.rm32"    (dest, src) {      *32* dest := [(%ZF = 0)              ? src : dest]};

INSTRUCTION "CMOVNG.reg32.reg32"   (dest, src) {      *32* dest := [(%ZF || (%SF ^ %OF))   ? src : dest]};
INSTRUCTION "CMOVNG.reg32.rm32"    (dest, src) {      *32* dest := [(%ZF || (%SF ^ %OF))   ? src : dest]};

INSTRUCTION "CMOVNGE.reg32.reg32"  (dest, src) {      *32* dest := [(~%ZF && ~(%SF ^ %OF)) ? src : dest]};
INSTRUCTION "CMOVNGE.reg32.rm32"   (dest, src) {      *32* dest := [(~%ZF && ~(%SF ^ %OF)) ? src : dest]};

INSTRUCTION "CMOVNL.reg32.reg32"   (dest, src) {      *32* dest := [(~(%SF ^ %OF))         ? src : dest]};
INSTRUCTION "CMOVNL.reg32.rm32"    (dest, src) {      *32* dest := [(~(%SF ^ %OF))         ? src : dest]};

INSTRUCTION "CMOVNLE.reg32.reg32"  (dest, src) {      *32* dest := [(~%ZF && ~(%SF ^ %OF)) ? src : dest]};
INSTRUCTION "CMOVNLE.reg32.rm32"   (dest, src) {      *32* dest := [(~%ZF && ~(%SF ^ %OF)) ? src : dest]};

INSTRUCTION "CMOVNO.reg32.reg32"   (dest, src) {      *32* dest := [(~%OF)                 ? src : dest]};
INSTRUCTION "CMOVNO.reg32.rm32"    (dest, src) {      *32* dest := [(~%OF)                 ? src : dest]};

INSTRUCTION "CMOVNP.reg32.reg32"   (dest, src) {      *32* dest := [(~%PF)                 ? src : dest]};
INSTRUCTION "CMOVNP.reg32.rm32"    (dest, src) {      *32* dest := [(~%PF)                 ? src : dest]};

INSTRUCTION "CMOVNS.reg32.reg32"   (dest, src) {      *32* dest := [(~%SF)                 ? src : dest]};
INSTRUCTION "CMOVNS.reg32.rm32"    (dest, src) {      *32* dest := [(~%SF)                 ? src : dest]};

INSTRUCTION "CMOVNZ.reg32.reg32"   (dest, src) {      *32* dest := [(~%ZF)                 ? src : dest]};
INSTRUCTION "CMOVNZ.reg32.rm32"    (dest, src) {      *32* dest := [(~%ZF)                 ? src : dest]};

INSTRUCTION "CMOVO.reg32.reg32"    (dest, src) {      *32* dest := [(%OF)                  ? src : dest]};
INSTRUCTION "CMOVO.reg32.rm32"     (dest, src) {      *32* dest := [(%OF)                  ? src : dest]};

INSTRUCTION "CMOVP.reg32.reg32"    (dest, src) {      *32* dest := [(%PF)                  ? src : dest]};
INSTRUCTION "CMOVP.reg32.rm32"     (dest, src) {      *32* dest := [(%PF)                  ? src : dest]};

INSTRUCTION "CMOVS.reg32.reg32"    (dest, src) {      *32* dest := [(%SF)                  ? src : dest]};
INSTRUCTION "CMOVS.reg32.rm32"     (dest, src) {      *32* dest := [(%SF)                  ? src : dest]};

INSTRUCTION "CMOVZ.reg32.reg32"    (dest, src) {      *32* dest := [(%ZF)                  ? src : dest]};
INSTRUCTION "CMOVZ.reg32.rm32"     (dest, src) {      *32* dest := [(%ZF)                  ? src : dest]};
=======
CMOVA.reg16.reg16    dest, src      *16* dest := [(~%CF && ~%ZF)         ? src : dest];
CMOVA.reg16.rm16     dest, src      *16* dest := [(~%CF && ~%ZF)         ? src : dest];
CMOVA.reg32.reg32    dest, src      *32* dest := [(~%CF && ~%ZF)         ? src : dest];
CMOVA.reg32.rm32     dest, src      *32* dest := [(~%CF && ~%ZF)         ? src : dest];

CMOVAE.reg16.reg16   dest, src      *16* dest := [(%CF = 0)              ? src : dest];
CMOVAE.reg16.rm16    dest, src      *16* dest := [(%CF = 0)              ? src : dest];
CMOVAE.reg32.reg32   dest, src      *32* dest := [(%CF = 0)              ? src : dest];
CMOVAE.reg32.rm32    dest, src      *32* dest := [(%CF = 0)              ? src : dest];

CMOVB.reg16.reg16    dest, src      *16* dest := [(%CF = 1)              ? src : dest];
CMOVB.reg16.rm16     dest, src      *16* dest := [(%CF = 1)              ? src : dest];
CMOVB.reg32.reg32    dest, src      *32* dest := [(%CF = 1)              ? src : dest];
CMOVB.reg32.rm32     dest, src      *32* dest := [(%CF = 1)              ? src : dest];

CMOVBE.reg16.reg16   dest, src      *16* dest := [(%CF || %ZF)           ? src : dest];
CMOVBE.reg16.rm16    dest, src      *16* dest := [(%CF || %ZF)           ? src : dest];
CMOVBE.reg32.reg32   dest, src      *32* dest := [(%CF || %ZF)           ? src : dest];
CMOVBE.reg32.rm32    dest, src      *32* dest := [(%CF || %ZF)           ? src : dest];

CMOVC.reg16.reg16    dest, src      *16* dest := [(%CF = 1)              ? src : dest];
CMOVC.reg16.rm16     dest, src      *16* dest := [(%CF = 1)              ? src : dest];
CMOVC.reg32.reg32    dest, src      *32* dest := [(%CF = 1)              ? src : dest];
CMOVC.reg32.rm32     dest, src      *32* dest := [(%CF = 1)              ? src : dest];

CMOVE.reg16.reg16    dest, src      *16* dest := [(%ZF = 1)              ? src : dest];
CMOVE.reg16.rm16     dest, src      *16* dest := [(%ZF = 1)              ? src : dest];
CMOVE.reg32.reg32    dest, src      *32* dest := [(%ZF = 1)              ? src : dest];
CMOVE.reg32.rm32     dest, src      *32* dest := [(%ZF = 1)              ? src : dest];

CMOVG.reg16.reg16    dest, src      *16* dest := [(~%ZF && ~(%SF ^ %OF)) ? src : dest];
CMOVG.reg16.rm16     dest, src      *16* dest := [(~%ZF && ~(%SF ^ %OF)) ? src : dest];
CMOVG.reg32.reg32    dest, src      *32* dest := [(~%ZF && ~(%SF ^ %OF)) ? src : dest];
CMOVG.reg32.rm32     dest, src      *32* dest := [(~%ZF && ~(%SF ^ %OF)) ? src : dest];

CMOVGE.reg16.reg16   dest, src      *16* dest := [(~(%SF ^ %OF))         ? src : dest];
CMOVGE.reg16.rm16    dest, src      *16* dest := [(~(%SF ^ %OF))         ? src : dest];
CMOVGE.reg32.reg32   dest, src      *32* dest := [(~(%SF ^ %OF))         ? src : dest];
CMOVGE.reg32.rm32    dest, src      *32* dest := [(~(%SF ^ %OF))         ? src : dest];

CMOVL.reg16.reg16    dest, src      *16* dest := [(%SF ^ %OF)            ? src : dest];
CMOVL.reg16.rm16     dest, src      *16* dest := [(%SF ^ %OF)            ? src : dest];
CMOVL.reg32.reg32    dest, src      *32* dest := [(%SF ^ %OF)            ? src : dest];
CMOVL.reg32.rm32     dest, src      *32* dest := [(%SF ^ %OF)            ? src : dest];

CMOVLE.reg16.reg16   dest, src      *16* dest := [(%ZF || (%SF ^ %OF))   ? src : dest];
CMOVLE.reg16.rm16    dest, src      *16* dest := [(%ZF || (%SF ^ %OF))   ? src : dest];
CMOVLE.reg32.reg32   dest, src      *32* dest := [(%ZF || (%SF ^ %OF))   ? src : dest];
CMOVLE.reg32.rm32    dest, src      *32* dest := [(%ZF || (%SF ^ %OF))   ? src : dest];

CMOVNA.reg16.reg16   dest, src      *16* dest := [(%CF || %ZF)           ? src : dest];
CMOVNA.reg16.rm16    dest, src      *16* dest := [(%CF || %ZF)           ? src : dest];
CMOVNA.reg32.reg32   dest, src      *32* dest := [(%CF || %ZF)           ? src : dest];
CMOVNA.reg32.rm32    dest, src      *32* dest := [(%CF || %ZF)           ? src : dest];

CMOVNAE.reg16.reg16  dest, src      *16* dest := [(%CF = 1)              ? src : dest];
CMOVNAE.reg16.rm16   dest, src      *16* dest := [(%CF = 1)              ? src : dest];
CMOVNAE.reg32.reg32  dest, src      *32* dest := [(%CF = 1)              ? src : dest];
CMOVNAE.reg32.rm32   dest, src      *32* dest := [(%CF = 1)              ? src : dest];

CMOVNB.reg16.reg16   dest, src      *16* dest := [(%CF = 0)              ? src : dest];
CMOVNB.reg16.rm16    dest, src      *16* dest := [(%CF = 0)              ? src : dest];
CMOVNB.reg32.reg32   dest, src      *32* dest := [(%CF = 0)              ? src : dest];
CMOVNB.reg32.rm32    dest, src      *32* dest := [(%CF = 0)              ? src : dest];

CMOVNBE.reg16.reg16  dest, src      *16* dest := [(~%CF && ~%ZF)         ? src : dest];
CMOVNBE.reg16.rm16   dest, src      *16* dest := [(~%CF && ~%ZF)         ? src : dest];
CMOVNBE.reg32.reg32  dest, src      *32* dest := [(~%CF && ~%ZF)         ? src : dest];
CMOVNBE.reg32.rm32   dest, src      *32* dest := [(~%CF && ~%ZF)         ? src : dest];

CMOVNC.reg16.reg16   dest, src      *16* dest := [(%CF = 0)              ? src : dest];
CMOVNC.reg16.rm16    dest, src      *16* dest := [(%CF = 0)              ? src : dest];
CMOVNC.reg32.reg32   dest, src      *32* dest := [(%CF = 0)              ? src : dest];
CMOVNC.reg32.rm32    dest, src      *32* dest := [(%CF = 0)              ? src : dest];

CMOVNE.reg16.reg16   dest, src      *16* dest := [(%ZF = 0)              ? src : dest];
CMOVNE.reg16.rm16    dest, src      *16* dest := [(%ZF = 0)              ? src : dest];
CMOVNE.reg32.reg32   dest, src      *32* dest := [(%ZF = 0)              ? src : dest];
CMOVNE.reg32.rm32    dest, src      *32* dest := [(%ZF = 0)              ? src : dest];

CMOVNG.reg16.reg16   dest, src      *16* dest := [(%ZF || (%SF ^ %OF))   ? src : dest];
CMOVNG.reg16.rm16    dest, src      *16* dest := [(%ZF || (%SF ^ %OF))   ? src : dest];
CMOVNG.reg32.reg32   dest, src      *32* dest := [(%ZF || (%SF ^ %OF))   ? src : dest];
CMOVNG.reg32.rm32    dest, src      *32* dest := [(%ZF || (%SF ^ %OF))   ? src : dest];

CMOVNGE.reg16.reg16  dest, src      *16* dest := [(~%ZF && ~(%SF ^ %OF)) ? src : dest];
CMOVNGE.reg16.rm16   dest, src      *16* dest := [(~%ZF && ~(%SF ^ %OF)) ? src : dest];
CMOVNGE.reg32.reg32  dest, src      *32* dest := [(~%ZF && ~(%SF ^ %OF)) ? src : dest];
CMOVNGE.reg32.rm32   dest, src      *32* dest := [(~%ZF && ~(%SF ^ %OF)) ? src : dest];

CMOVNL.reg16.reg16   dest, src      *16* dest := [(~(%SF ^ %OF))         ? src : dest];
CMOVNL.reg16.rm16    dest, src      *16* dest := [(~(%SF ^ %OF))         ? src : dest];
CMOVNL.reg32.reg32   dest, src      *32* dest := [(~(%SF ^ %OF))         ? src : dest];
CMOVNL.reg32.rm32    dest, src      *32* dest := [(~(%SF ^ %OF))         ? src : dest];

CMOVNLE.reg16.reg16  dest, src      *16* dest := [(~%ZF && ~(%SF ^ %OF)) ? src : dest];
CMOVNLE.reg16.rm16   dest, src      *16* dest := [(~%ZF && ~(%SF ^ %OF)) ? src : dest];
CMOVNLE.reg32.reg32  dest, src      *32* dest := [(~%ZF && ~(%SF ^ %OF)) ? src : dest];
CMOVNLE.reg32.rm32   dest, src      *32* dest := [(~%ZF && ~(%SF ^ %OF)) ? src : dest];

CMOVNO.reg16.reg16   dest, src      *16* dest := [(~%OF)                 ? src : dest];
CMOVNO.reg16.rm16    dest, src      *16* dest := [(~%OF)                 ? src : dest];
CMOVNO.reg32.reg32   dest, src      *32* dest := [(~%OF)                 ? src : dest];
CMOVNO.reg32.rm32    dest, src      *32* dest := [(~%OF)                 ? src : dest];

CMOVNP.reg16.reg16   dest, src      *16* dest := [(~%PF)                 ? src : dest];
CMOVNP.reg16.rm16    dest, src      *16* dest := [(~%PF)                 ? src : dest];
CMOVNP.reg32.reg32   dest, src      *32* dest := [(~%PF)                 ? src : dest];
CMOVNP.reg32.rm32    dest, src      *32* dest := [(~%PF)                 ? src : dest];

CMOVNS.reg16.reg16   dest, src      *16* dest := [(~%SF)                 ? src : dest];
CMOVNS.reg16.rm16    dest, src      *16* dest := [(~%SF)                 ? src : dest];
CMOVNS.reg32.reg32   dest, src      *32* dest := [(~%SF)                 ? src : dest];
CMOVNS.reg32.rm32    dest, src      *32* dest := [(~%SF)                 ? src : dest];

CMOVNZ.reg16.reg16   dest, src      *16* dest := [(~%ZF)                 ? src : dest];
CMOVNZ.reg16.rm16    dest, src      *16* dest := [(~%ZF)                 ? src : dest];
CMOVNZ.reg32.reg32   dest, src      *32* dest := [(~%ZF)                 ? src : dest];
CMOVNZ.reg32.rm32    dest, src      *32* dest := [(~%ZF)                 ? src : dest];

CMOVO.reg16.reg16    dest, src      *16* dest := [(%OF)                  ? src : dest];
CMOVO.reg16.rm16     dest, src      *16* dest := [(%OF)                  ? src : dest];
CMOVO.reg32.reg32    dest, src      *32* dest := [(%OF)                  ? src : dest];
CMOVO.reg32.rm32     dest, src      *32* dest := [(%OF)                  ? src : dest];

CMOVP.reg16.reg16    dest, src      *16* dest := [(%PF)                  ? src : dest];
CMOVP.reg16.rm16     dest, src      *16* dest := [(%PF)                  ? src : dest];
CMOVP.reg32.reg32    dest, src      *32* dest := [(%PF)                  ? src : dest];
CMOVP.reg32.rm32     dest, src      *32* dest := [(%PF)                  ? src : dest];

CMOVS.reg16.reg16    dest, src      *16* dest := [(%SF)                  ? src : dest];
CMOVS.reg16.rm16     dest, src      *16* dest := [(%SF)                  ? src : dest];
CMOVS.reg32.reg32    dest, src      *32* dest := [(%SF)                  ? src : dest];
CMOVS.reg32.rm32     dest, src      *32* dest := [(%SF)                  ? src : dest];

CMOVZ.reg16.reg16    dest, src      *16* dest := [(%ZF)                  ? src : dest];
CMOVZ.reg16.rm16     dest, src      *16* dest := [(%ZF)                  ? src : dest];
CMOVZ.reg32.reg32    dest, src      *32* dest := [(%ZF)                  ? src : dest];
CMOVZ.reg32.rm32     dest, src      *32* dest := [(%ZF)                  ? src : dest];
>>>>>>> d4d9aea8


# CMP
INSTRUCTION "CMP.reg8.imm8" (lhs, rhs) {
    *8* tmpb := lhs - rhs
    SUBFLAGS8(lhs, rhs, tmpb)
};

INSTRUCTION "CMP.reg8.reg8" (lhs, rhs) {
    *8* tmpb := lhs - rhs
    SUBFLAGS8(lhs, rhs, tmpb)
};

INSTRUCTION "CMP.reg8.rm8" (lhs, rhs) {
    *8* tmpb := lhs - rhs
    SUBFLAGS8(lhs, rhs, tmpb)
};

INSTRUCTION "CMP.reg16.imm16" (lhs, rhs) {
    *16* tmph := lhs - rhs
    SUBFLAGS16(lhs, rhs, tmph)
};

INSTRUCTION "CMP.reg16.reg16" (lhs, rhs) {
    *16* tmph := lhs - rhs
    SUBFLAGS16(lhs, rhs, tmph)
};

INSTRUCTION "CMP.reg16.rm16" (lhs, rhs) {
    *16* tmph := lhs - rhs
    SUBFLAGS16(lhs, rhs, tmph)
};

INSTRUCTION "CMP.reg32.imm8" (lhs, rhs) {
    *32* tmprhs  := sgnex(8, 32, rhs)
    *32* tmp1 := lhs - tmprhs
    SUBFLAGS32(lhs, tmprhs, tmp1)
};

INSTRUCTION "CMP.reg32.imm32" (lhs, rhs) {
    *32* tmp1 := lhs - rhs
    SUBFLAGS32(lhs, rhs, tmp1)
};

INSTRUCTION "CMP.reg32.reg32" (lhs, rhs) {
    *32* tmp1 := lhs - rhs
    SUBFLAGS32(lhs, rhs, tmp1)
};

INSTRUCTION "CMP.reg32.rm32" (lhs, rhs) {
    *32* tmp1 := lhs - rhs
    SUBFLAGS32(lhs, rhs, tmp1)
};

INSTRUCTION "CMP.reg64.rm64" (lhs, rhs) {
    *64* tmp1 := lhs - rhs
    SUBFLAGS64(lhs, rhs, tmp1)
};

INSTRUCTION "CMP.rm8.imm8" (lhs, rhs) {
    *8* tmpb := lhs - rhs
    SUBFLAGS8(lhs, rhs, tmpb)
};

INSTRUCTION "CMP.rm8.reg8" (lhs, rhs) {
    *8* tmpb := lhs - rhs
    SUBFLAGS8(lhs, rhs, tmpb)
};

INSTRUCTION "CMP.rm16.imm8" (lhs, rhs) {
    *16* tmprhs := sgnex(8, 16, rhs)
    *16* tmph := lhs - tmprhs
    SUBFLAGS16(lhs, tmprhs, tmph)
};

INSTRUCTION "CMP.rm16.imm16" (lhs, rhs) {
    *16* tmph := lhs - rhs
    SUBFLAGS16(lhs, rhs, tmph)
};

INSTRUCTION "CMP.rm16.reg16" (lhs, rhs) {
    *16* tmph := lhs - rhs
    SUBFLAGS16(lhs, rhs, tmph)
};

INSTRUCTION "CMP.rm32.imm8" (lhs, rhs) {
    *32* tmprhs := sgnex(8, 32, rhs)
    *32* tmp1 := lhs - tmprhs
    SUBFLAGS32(lhs, tmprhs, tmp1)
};

INSTRUCTION "CMP.rm32.imm32" (lhs, rhs) {
    *32* tmp1 := lhs - rhs
    SUBFLAGS32(lhs, rhs, tmp1)
};

INSTRUCTION "CMP.rm32.reg32" (lhs, rhs) {
    *32* tmp1 := lhs - rhs
    SUBFLAGS32(lhs, rhs, tmp1)
};

INSTRUCTION "CMP.rm64.imm8" (lhs, rhs) {
    *64* tmprhs := sgnex(8, 64, rhs)
    *64* tmp1 := lhs - tmprhs
    SUBFLAGS64(lhs, tmprhs, tmp1)
};

INSTRUCTION "CMP.rm64.imm32" (lhs, rhs) {
    *64* tmprhs := sgnex(32, 64, rhs)
    *64* tmp1 := lhs - tmprhs
    SUBFLAGS64(lhs, tmprhs, tmp1)
};

INSTRUCTION "CMP.rm64.reg64" (lhs, rhs) {
    *64* tmp1 := lhs - rhs
    SUBFLAGS64(lhs, rhs, tmp1)
};


# CMPXCHG
<<<<<<< HEAD
INSTRUCTION "CMPXCHG.rm32.reg32" (dest, src) {
=======
CMPXCHG.reg8.reg8 dest, src
    *1* %ZF := %al = dest
    *8* %ZF = 1 => dest := src
    *8* %ZF = 0 => %al := dest
;

CMPXCHG.reg16.reg16 dest, src
    *1* %ZF := %ax = dest
    *16* %ZF = 1 => dest := src
    *16* %ZF = 0 => %ax := dest
;

CMPXCHG.reg32.reg32 dest, src
    *1* %ZF := %eax = dest
    *32* %ZF = 1 => dest := src
    *32* %ZF = 0 => %eax := dest
;

CMPXCHG.rm32.reg32 dest, src
>>>>>>> d4d9aea8
    *1* %ZF := %eax = dest
    *32* %ZF = 1 => dest := src
    *32* %ZF = 0 => %eax := dest
};


# CMPXCHG8B
CMPXCHG8B.rm64 dest
    *1* %ZF := (dest@[0:31] = %eax) && (dest@[32:63] = %edx)
    *64* %ZF = 1 => dest := %ebx | %ecx << 32
    *32* %ZF = 0 => %eax := dest@[0:31]
    *32* %ZF = 0 => %edx := dest@[32:63]
;


# CWD
INSTRUCTION "CWD" () {
    *16* %dx := [%ax@[15:15] = 0 ? 0:0xFFFF]
};


# CWDE
INSTRUCTION "CWDE" () {
    *32* %eax := sgnex(16, 32, %ax)
};


# DEC
INSTRUCTION "DEC.reg8" (val) {
    *8* tmpb := val
    *8* val := val - 1
    INCDECFLAGS8(val)
};

INSTRUCTION "DEC.reg16" (val) {
    *16* tmph := val
    *16* val := val - 1
    INCDECFLAGS16(val)
};

INSTRUCTION "DEC.reg32" (val) {
    *32* tmp1 := val
    *32* val := val - 1
    INCDECFLAGS32(val)
};

INSTRUCTION "DEC.rm8" (val) {
    *8* tmpb := val
    *8* val := val - 1
    INCDECFLAGS8(val)
};

INSTRUCTION "DEC.rm16" (val) {
    *16* tmph := val
    *16* val := val - 1
    INCDECFLAGS16(val)
};

INSTRUCTION "DEC.rm32" (val) {
    *32* tmp1 := val
    *32* val := val - 1
    INCDECFLAGS32(val)
};

INSTRUCTION "DEC.rm64" (val) {
    *64* tmp1 := val
    *64* val := val - 1
    INCDECFLAGS64(val)
};


# DIV (unsigned divide)
INSTRUCTION "DIV.reg8" (divisor) {
    *16* tmph := %ax
    *8*  %al := tmph / divisor
    *8*  %ah := tmph % divisor
};

INSTRUCTION "DIV.rm8" (divisor) {
    *16* tmph := %ax
    *8*  %al := tmph / divisor
    *8*  %ah := tmph % divisor
};

INSTRUCTION "DIV.reg16" (divisor) {
    *32* tmp1 := (zfill(16, 32, %dx) << 16) | zfill(16, 32, %ax)
    *16*  %ax := tmp1 / divisor
    *16*  %dx := tmp1 % divisor
};

INSTRUCTION "DIV.reg32" (divisor) {
    *64* tmp1 := (zfill(32, 64, %edx) << 32) | zfill(32, 64, %eax)
    *32* %eax := tmp1 / divisor
    *32* %edx := tmp1 % divisor
};

INSTRUCTION "DIV.rm8" (divisor) {
    *16* tmph := %ax
    *8*  %al := tmph / divisor
    *8*  %ah := tmph % divisor
};

INSTRUCTION "DIV.rm16" (divisor) {
    *32* tmp1 := (zfill(16, 32, %dx) << 16) | zfill(16, 32, %ax)
    *16*  %ax := tmp1 / divisor
    *16*  %dx := tmp1 % divisor
};

INSTRUCTION "DIV.rm32" (divisor) {
    *64* tmp1 := (zfill(32, 64, %edx) << 32) | zfill(32, 64, %eax)
    *32* %eax := tmp1 / divisor
    *32* %edx := tmp1 % divisor
};


# ENTER
INSTRUCTION "ENTER.imm32.imm32" (allocSz, nstLevel) {
    *32* %esp := %esp - 4
    *32* m[%esp] := %ebp
    *32* tmpframe := %esp

    # Note: Boomerang does not support for loops at present so we assume 0 <= nstLevel <= 1
    # if (nstLevel > 1) for (i=1 to nstLvel - 1) { %ebp -= 4; PUSH m[%ebp]; }
    *32* nstLevel>=1 => %esp := %esp - 4
    *32* nstLevel>=1 => m[%esp] := tmpframe

    *32* %ebp := tmpframe
    *32* %esp := %esp - allocSz
};


# FABS
INSTRUCTION "FABS" () {
    *1* %C1 := 0
    *f80* %st := fabs(%st)
};


# FADD
INSTRUCTION "FADD" () {
    *f80* %st1 := %st1 +f %st
    FPOP
};

INSTRUCTION "FADD.reg80" (val) {
    *f80* %st := %st +f val
};

INSTRUCTION "FADD.rm32" (val) {
    *f80* %st := %st +f fsize(32, 80, val)
};

INSTRUCTION "FADD.rm64" (val) {
    *f80* %st := %st +f fsize(64, 80, val)
};

INSTRUCTION "FADD.reg80.reg80" (dest, src) {
    *f80* dest := dest +f src
};


# FADDP
INSTRUCTION "FADDP" () {
    *f80* %st1 := %st1 +f %st
    FPOP
};

INSTRUCTION "FADDP.reg80" (val) {
    *f80* val := val +f %st
    FPOP
};


# FCHS
INSTRUCTION "FCHS" () {
    *f80* %st := 0 -f %st
    *1* %C1 := 0
};


# FCMOVcc
# Note the flags (C[0-3]) are modified, but we don't model this yet.
INSTRUCTION "FCMOVB.reg80.reg80"   (dest, src) {  *f80*   %CF = 1      =>  dest := src };
INSTRUCTION "FCMOVBE.reg80.reg80"  (dest, src) {  *f80*   %CF | %ZF    =>  dest := src };
INSTRUCTION "FCMOVE.reg80.reg80"   (dest, src) {  *f80*   %ZF = 1      =>  dest := src };
INSTRUCTION "FCMOVU.reg80.reg80"   (dest, src) {  *f80*   %PF = 1      =>  dest := src };
INSTRUCTION "FCMOVNB.reg80.reg80"  (dest, src) {  *f80*   %CF = 0      =>  dest := src };
INSTRUCTION "FCMOVNBE.reg80.reg80" (dest, src) {  *f80*   ~(%CF & %ZF) =>  dest := src };
INSTRUCTION "FCMOVNE.reg80.reg80"  (dest, src) {  *f80*   %ZF = 0      =>  dest := src };
INSTRUCTION "FCMOVNU.reg80.reg80"  (dest, src) {  *f80*   %PF = 0      =>  dest := src };

# FCOM
INSTRUCTION "FCOM" () {
    *f80* tmpD1 := %st
    *f80* tmpD2 := %st1
    *f80* tmpD := %st -f %st1
    SETFFLAGS(tmpD1, tmpD2)
};

INSTRUCTION "FCOM.rm32" (val) {
    *f80* tmpD1 := %st
    *f80* tmpD2 := fsize(32, 80, val)
    *f80* tmpD  := %st -f fsize(32, 80, val)
    SETFFLAGS(tmpD1, tmpD2)
};

INSTRUCTION "FCOM.rm64" (val) {
    *f80* tmpD1 := %st
    *f80* tmpD2 := fsize(64, 80, val)
    *f80* tmpD  := %st -f fsize(64, 80, val)
    SETFFLAGS(tmpD1, tmpD2)
};


# FCOMP
INSTRUCTION "FCOMP" () {
    *f80* tmpD1 := %st
    *f80* tmpD2 := %st1
    *f80* tmpD := %st -f %st1
    FPOP
    SETFFLAGS(tmpD1, tmpD2)
};

INSTRUCTION "FCOMP.rm32" (val) {
    *f80* tmpD1 := %st
    *f80* tmpD2 := fsize(32, 80, val)
    *f80* tmpD  := %st -f fsize(32, 80, val)
    FPOP
    SETFFLAGS(tmpD1, tmpD2)
};

INSTRUCTION "FCOMP.rm64" (val) {
    *f80* tmpD1 := %st
    *f80* tmpD2 := fsize(64, 80, val)
    *f80* tmpD  := %st -f fsize(64, 80, val)
    FPOP
    SETFFLAGS(tmpD1, tmpD2)
};


# FCOMPP
INSTRUCTION "FCOMPP" () {
    *f80* tmpD1 := %st
    *f80* tmpD2 := %st1
    *f80* tmpD := %st -f %st1
    FPOP
    FPOP
    SETFFLAGS(tmpD1, tmpD2)
};


# FCOS
INSTRUCTION "FCOS" () {
    *f80* %st := cos(%st)
};


# FDECSTP
INSTRUCTION "FDECSTP" () {
    FPOP
    *1* %C1 := 0
};


# FDIV
INSTRUCTION "FDIV.reg80" (val) {
    *f80* %st := %st /f val
};

INSTRUCTION "FDIV.reg80.reg80" (dest, src) {
    *f80* dest := dest /f src
};

INSTRUCTION "FDIV.rm32" (val) {
    *f80* %st := %st /f fsize(32, 80, val)
};

INSTRUCTION "FDIV.rm64" (val) {
    *f80* %st := %st /f fsize(64, 80, val)
};


# FDIVP
INSTRUCTION "FDIVP.reg80" (val) {
    *f80* val := val /f %st
    FPOP
};

INSTRUCTION "FDIVP.reg80.reg80" (dest, src) {
    *f80* dest := dest /f src
    FPOP
};


# FDIVR
INSTRUCTION "FDIVR.reg80" (val) {
    *f80* %st := val /f %st
};

INSTRUCTION "FDIVR.reg80.reg80" (dest, src) {
    *f80* dest := src /f dest
};

INSTRUCTION "FDIVR.rm32" (val) {
    *f80* %st := fsize(32, 80, val) /f %st
};

INSTRUCTION "FDIVR.rm64" (val) {
    *f80* %st := fsize(64, 80, val) /f %st
};


# FDIVRP
INSTRUCTION "FDIVRP.reg80" (val) {
    *f80* val := %st /f val
    FPOP
};


# FILD
INSTRUCTION "FILD.rm16" (val) {
    FPUSH
    *f80* %st := itof(16, 80, val)
};

INSTRUCTION "FILD.rm32" (val) {
    FPUSH
    *f80* %st := itof(32, 80, val)
};

INSTRUCTION "FILD.rm64" (val) {
    FPUSH
    *f80* %st := itof(64, 80, val)
};


# FIMUL
INSTRUCTION "FIMUL.rm16" (val) {
    *f80* %st := %st *f itof(16, 80, val)
};

INSTRUCTION "FIMUL.rm32" (val) {
    *f80* %st := %st *f itof(32, 80, val)
};


# FINT
INSTRUCTION "FINIT" () {
    *16* %fcw := 0x037F
    *16* %fsw := 0
    *1*  %C0 := 0
    *1*  %C1 := 0
    *1*  %C2 := 0
    *1*  %C3 := 0
};


# FIST
INSTRUCTION "FIST.rm16" (dest) {
    *16* dest := ftoi(80, 16, %st)
};

INSTRUCTION "FIST.rm32" (dest) {
    *32* dest := ftoi(80, 32, %st)
};


# FISTP
INSTRUCTION "FISTP.rm16" (dest) {
    *16* dest := ftoi(80, 16, %st)
    FPOP
};

INSTRUCTION "FISTP.rm32" (dest) {
    *32* dest := ftoi(80, 32, %st)
    FPOP
};

INSTRUCTION "FISTP.rm64" (dest) {
    *64* dest := ftoi(80, 64, %st)
    FPOP
};


# FISUB
INSTRUCTION "FISUB.rm16" (val) {
    *f80* %st := %st - itof(16, 80, val)
};


# FISUBR
INSTRUCTION "FISUBR.rm16" (val) {
    *f80* %st := itof(16, 80, val) - %st
};


# FLD
INSTRUCTION "FLD.reg80" (val) {
    *f80* tmpD1 := val
    FPUSH
    *f80* %st := tmpD1
};

INSTRUCTION "FLD.rm32" (val) {
    FPUSH
    *f80* %st := fsize(32, 80, val)
};

INSTRUCTION "FLD.rm64" (val) {
    FPUSH
    *f80* %st := fsize(64, 80, val)
};

INSTRUCTION "FLD.rm80" (val) {
    FPUSH
    *f80* %st := val
};


# FLD1
INSTRUCTION "FLD1" () {
    FPUSH
    *f80* %st := 1.0
};


# FLDCW
INSTRUCTION "FLDCW.rm16" (val) {
    *16* %fcw := val
};


# FLDPI
INSTRUCTION "FLDPI" () {
    FPUSH
    *f80* %st := 3.141592653589793
};


# FLDZ
INSTRUCTION "FLDZ" () {
    FPUSH
    *f80* %st := 0.0
};


# FMUL
INSTRUCTION "FMUL.reg80" (val) {
    *f80* %st := %st *f val
};

INSTRUCTION "FMUL.reg80.reg80" (dest, src) {
    *f80* dest := dest *f src
};

INSTRUCTION "FMUL.rm32" (val) {
    *f80* %st := %st *f fsize(32, 80, val)
};

INSTRUCTION "FMUL.rm64" (val) {
    *f80* %st := %st *f fsize(64, 80, val)
};


# FMULP
INSTRUCTION "FMULP.reg80" (val) {
    *f80* val := val *f %st
    FPOP
};


# FNCLEX
INSTRUCTION "FNCLEX" () {
    *8* %fsw@[0:7] := 0
    *1* %fsw@[15:15] := 0
};


# FNINIT
INSTRUCTION "FNINIT" () {
    *16* %fcw := 0x037F
    *16* %fsw := 0
    *1*  %C0 := 0
    *1*  %C1 := 0
    *1*  %C2 := 0
    *1*  %C3 := 0
};


# FNOP
INSTRUCTION "FNOP" () {
    _
};


# FNSTCW
INSTRUCTION "FNSTCW.rm16" (dest) {
    *16* dest := %fcw
};


# FNSTSW
INSTRUCTION "FNSTSW.reg16" (dest) { # fnstsw.ax
    *8* %ah := %fflags
    *8* %al := 0     # Just so we know it's changed
};


INSTRUCTION "FNSTSW.rm16" (dest) {
    *16* dest := 0
    *1* dest@[14:14] := %C3
    *1* dest@[10:10] := %C2
    *1* dest@[ 9: 9] := %C1
    *1* dest@[ 8: 8] := %C0
};


# FRNDINT
INSTRUCTION "FRNDINT" () {
    *f80* %st := fround(80, 80, %st)
};


# FSIN
INSTRUCTION "FSIN" () {
    *f80* %st := sin(%st)
};


# FSINCOS
INSTRUCTION "FSINCOS" () {
    FPUSH
    *f80* %st  := cos(%st1)
    *f80* %st1 := sin(%st1)
};


# FSQRT
INSTRUCTION "FSQRT" () {
    *f80* %st := sqrt(%st)
};


# FST
INSTRUCTION "FST.rm32" (dest) {
    *32* dest := fsize(80, 32, %st)
};

INSTRUCTION "FST.rm64" (dest) {
    *64* dest := fsize(80, 64, %st)
};


# FSTP
INSTRUCTION "FSTP.reg80" (dest) {
    *f80* dest := %st
    FPOP
};

INSTRUCTION "FSTP.rm32" (dest) {
    *32* dest := fsize(80,32,%st)
    FPOP
};

INSTRUCTION "FSTP.rm64" (dest) {
    *64* dest := fsize(80,64,%st)
    FPOP
};

INSTRUCTION "FSTP.rm80" (dest) {
    *f80* dest := %st
    FPOP
};


# FSTSW
INSTRUCTION "FSTSW.reg16" (dest) {
    *16* dest := 0
    *1* dest@[14:14] := %C3
    *1* dest@[10:10] := %C2
    *1* dest@[ 9: 9] := %C1
    *1* dest@[ 8: 8] := %C0
};

INSTRUCTION "FSTSW.rm16" (dest) {
    *16* dest := 0
    *1* dest@[14:14] := %C3
    *1* dest@[10:10] := %C2
    *1* dest@[ 9: 9] := %C1
    *1* dest@[ 8: 8] := %C0
};


# FSUB
INSTRUCTION "FSUB.reg80" (val) {
    *f80* %st := %st -f val
};


INSTRUCTION "FSUB.reg80.reg80" (dest, src) {
    *f80* dest := dest -f src
};

INSTRUCTION "FSUB.rm32" (val) {
    *f80* %st := %st -f fsize(32, 80, val)
};

INSTRUCTION "FSUB.rm64" (val) {
    *f80* %st := %st -f fsize(64, 80, val)
};


# FSUBP
INSTRUCTION "FSUBP.reg80" (val) {
    *f80* val := %st -f val
    FPOP
};


# FSUBR
INSTRUCTION "FSUBR.reg80" (val) {
    *f80* %st := val -f %st
};

INSTRUCTION "FSUBR.reg80.reg80" (dest, src) {
    *f80* dest := src -f dest
};

INSTRUCTION "FSUBR.rm32" (val) {
    *f80* %st := fsize(32, 80, val) -f %st
};

INSTRUCTION "FSUBR.rm64" (val) {
    *f80* %st := fsize(64, 80, val) -f %st
};


# FSUBRP
INSTRUCTION "FSUBRP.reg80" (val) {
    *f80* val := val -f %st
    FPOP
};


# FUCOM
INSTRUCTION "FUCOM" () {
    *f80* tmpD := %st -f %st1
    SETFFLAGS(%st, %st1)
};

INSTRUCTION "FUCOM.reg80" (val) {
    *f80* tmpD := %st -f val
    SETFFLAGS(%st, val)
};


# FUCOMI
INSTRUCTION "FUCOMI.reg80" (reg) {
    SUBFLAGSFL(%st, reg)
};


# FUCOMIP
INSTRUCTION "FUCOMIP.reg80" (reg) {
    SUBFLAGSFL(%st, reg)
    FPOP
};


# FUCOMP
INSTRUCTION "FUCOMP" () {
    *f80* tmpD1 := %st
    *f80* tmpD2 := %st1
    *f80* tmpD  := %st -f %st1
    FPOP
    SETFFLAGS(tmpD1, tmpD2)
};

INSTRUCTION "FUCOMP.reg80" (val) {
    *f80* tmpD1 := %st
    *f80* tmpD2 := val
    *f80* tmpD  := %st -f val
    FPOP
    SETFFLAGS(tmpD1, tmpD2)
};


# FUCOMPP
INSTRUCTION "FUCOMPP" () {
    *f80* tmpD1 := %st
    *f80* tmpD2 := %st1
    *f80* tmpD  := %st -f %st1
    FPOP
    FPOP
    SETFFLAGS(tmpD1, tmpD2)
};


# FXCH
INSTRUCTION "FXCH.reg80" (i) {
    *f80* tmpD := %st
    *f80* %st := i
    *f80* i := tmpD
};

INSTRUCTION "FXCH.reg80.reg80" (i, j) {
    *f80* tmpD := j
    *f80* j := i
    *f80* i := tmpD
};


# IDIV
INSTRUCTION "IDIV.reg8" (divisor) {
    *16* tmph := %ax
    *8* %al := tmph /! divisor
    *8* %ah := tmph %! divisor
};

INSTRUCTION "IDIV.reg16" (divisor) {
    *32* tmpd := (%dx << 16) | %ax
    *16* %ax := tmpd /! divisor
    *16* %dx := tmpd %! divisor
};

INSTRUCTION "IDIV.reg32" (divisor) {
    *64* tmp1 := (%edx << 32) | %eax
    *32* %eax := tmp1 /! divisor
    *32* %edx := tmp1 %! divisor
};

INSTRUCTION "IDIV.rm8" (divisor) {
    *16* tmph := %ax
    *8* %al := tmph /! divisor
    *8* %ah := tmph %! divisor
};

INSTRUCTION "IDIV.rm16" (divisor) {
    *32* tmpd := (%dx << 16) | %ax
    *16* %ax := tmpd /! divisor
    *16* %dx := tmpd %! divisor
};

INSTRUCTION "IDIV.rm32" (divisor) {
    *64* tmp1 := (%edx << 32) | %eax
    *32* %eax := tmp1 /! divisor
    *32* %edx := tmp1 %! divisor
};


# IMUL
INSTRUCTION "IMUL.reg8" (val) {
    *16* tmph := %al *! val
    *16* %ax := tmph
    IMULTFLAGS8(tmph)
};

INSTRUCTION "IMUL.reg16" (val) {
    *32* tmp1 := %al *! val
    *16* %ax := tmp1@[0:15]
    *16* %dx := tmp1@[16:31]
    IMULTFLAGS16(tmp1)
};

INSTRUCTION "IMUL.reg16.reg16" (dest, src) {
    *16* dest := dest *! src
    IMULTFLAGS16(dest)
};

INSTRUCTION "IMUL.reg16.reg16.imm16" (dest, src1, src2) {
    *16* dest := src1 *! src2
    IMULTFLAGS16(dest)
};

INSTRUCTION "IMUL.reg16.rm16" (dest, src) {
    *16* dest := dest *! src
    IMULTFLAGS16(dest)
};

INSTRUCTION "IMUL.reg16.rm16.imm8" (dest, src1, src2) {
    *16* dest := src1 *! sgnex(8, 16, src2)
    IMULTFLAGS16(dest)
};

INSTRUCTION "IMUL.reg16.rm16.imm16" (dest, src1, src2) {
    *16* dest := src1 *! src2
    IMULTFLAGS16(dest)
};

INSTRUCTION "IMUL.reg32" (val) {
    *64* tmpresult := %eax *! val
    *32* %edx := truncu(64, 32, tmpresult) >> 32
    *32* %eax := truncu(64, 32, tmpresult)
    IMULTFLAGS32(tmpresult)
};

INSTRUCTION "IMUL.reg32.reg32" (dest, src) {
    *32* dest := dest *! src
    IMULTFLAGS32(dest)
};

INSTRUCTION "IMUL.reg32.reg32.imm32" (dest, src1, src2) {
    *32* dest := src1 *! src2
    IMULTFLAGS32(dest)
};

INSTRUCTION "IMUL.reg32.rm32" (dest, src) {
    *32* dest := dest *! src
    IMULTFLAGS32(dest)
};

INSTRUCTION "IMUL.reg32.rm32.imm8" (dest, src1, src2) {
    *32* dest := src1 *! sgnex(8, 32, src2)
    IMULTFLAGS32(dest)
};

INSTRUCTION "IMUL.reg32.rm32.imm32" (dest, src1, src2) {
    *32* dest := src1 *! src2
    IMULTFLAGS32(dest)
};

INSTRUCTION "IMUL.rm8" (val) {
    *16* tmpresult := %al *! val
    *16* %ax := tmpresult
    IMULTFLAGS8(tmpresult)
};

INSTRUCTION "IMUL.rm16" (val) {
    *32* tmpresult := %ax *! val
    *16* %dx := truncu(32, 16, tmpresult) >> 16
    *16* %ax := truncu(32, 16, tmpresult)
    IMULTFLAGS16(tmpresult)
};

INSTRUCTION "IMUL.rm32" (val) {
    *64* tmpresult := %eax *! val
    *32* %edx := truncu(64, 32, tmpresult) >> 32
    *32* %eax := truncu(64, 32, tmpresult)
    IMULTFLAGS32(tmpresult)
};


# INC
INSTRUCTION "INC.reg8" (val) {
    *8* tmpb := val
    *8* val := val + 1
    INCDECFLAGS8(val)
};

INSTRUCTION "INC.reg16" (val) {
    *16* tmph := val
    *16* val := val + 1
    INCDECFLAGS16(val)
};

INSTRUCTION "INC.reg32" (val) {
    *32* tmp1 := val
    *32* val := val + 1
    INCDECFLAGS32(val)
};

INSTRUCTION "INC.rm8" (val) {
    *8* tmpb := val
    *8* val := val + 1
    INCDECFLAGS8(val)
};

INSTRUCTION "INC.rm16" (val) {
    *16* tmph := val
    *16* val := val + 1
    INCDECFLAGS16(val)
};

INSTRUCTION "INC.rm32" (val) {
    *32* tmp1 := val
    *32* val := val + 1
    INCDECFLAGS32(val)
};

INSTRUCTION "INC.rm64" (val) {
    *64* tmp1 := val
    *64* val := val + 1
    INCDECFLAGS64(val)
};


# INT
INSTRUCTION "INT.imm8" (n) {
    _
};

INSTRUCTION "INT.imm16" (n) {
    _
};

INSTRUCTION "INT.imm32" (n) {
    _
};


# INT1
INSTRUCTION "INT1" () {
    _
};


# INT3
INSTRUCTION "INT3" () {
    _
};

# INTO
INSTRUCTION "INTO" () {
    _
};


# IRET
INSTRUCTION "IRET" () {
    ret
};


# IRETD
INSTRUCTION "IRETD" () {
    ret
};


# Jcc
INSTRUCTION "JA.imm16"    (dest) { ~%CF & ~%ZF            => goto dest };
INSTRUCTION "JA.imm32"    (dest) { ~%CF & ~%ZF            => goto dest };
INSTRUCTION "JAE.imm16"   (dest) { %CF = 0                => goto dest };
INSTRUCTION "JAE.imm32"   (dest) { %CF = 0                => goto dest };
INSTRUCTION "JB.imm16"    (dest) { %CF = 1                => goto dest };
INSTRUCTION "JB.imm32"    (dest) { %CF = 1                => goto dest };
INSTRUCTION "JBE.imm16"   (dest) { %CF | %ZF              => goto dest };
INSTRUCTION "JBE.imm32"   (dest) { %CF | %ZF              => goto dest };
INSTRUCTION "JC.imm16"    (dest) { %CF = 1                => goto dest };
INSTRUCTION "JC.imm32"    (dest) { %CF = 1                => goto dest };
INSTRUCTION "JCXZ.imm16"  (dest) { %cx = 0                => goto dest };
INSTRUCTION "JCXZ.imm32"  (dest) { %cx = 0                => goto dest };
INSTRUCTION "JE.imm16"    (dest) { %ZF = 1                => goto dest };
INSTRUCTION "JE.imm32"    (dest) { %ZF = 1                => goto dest };
INSTRUCTION "JECXZ.imm16" (dest) { %ecx = 0               => goto dest };
INSTRUCTION "JECXZ.imm32" (dest) { %ecx = 0               => goto dest };
INSTRUCTION "JG.imm16"    (dest) { ~%ZF & ~(%SF ^ %OF)    => goto dest };
INSTRUCTION "JG.imm32"    (dest) { ~%ZF & ~(%SF ^ %OF)    => goto dest };
INSTRUCTION "JGE.imm16"   (dest) { ~(%SF ^ %OF)           => goto dest };
INSTRUCTION "JGE.imm32"   (dest) { ~(%SF ^ %OF)           => goto dest };
INSTRUCTION "JL.imm16"    (dest) { %SF ^ %OF              => goto dest };
INSTRUCTION "JL.imm32"    (dest) { %SF ^ %OF              => goto dest };
INSTRUCTION "JLE.imm16"   (dest) { %ZF | (%SF ^ %OF)      => goto dest };
INSTRUCTION "JLE.imm32"   (dest) { %ZF | (%SF ^ %OF)      => goto dest };
INSTRUCTION "JMP.imm16"   (dest) {                           goto dest };
INSTRUCTION "JMP.imm32"   (dest) {                           goto dest };
INSTRUCTION "JMP.reg16"   (dest) {                           goto dest };
INSTRUCTION "JMP.reg32"   (dest) {                           goto dest };
INSTRUCTION "JMP.rm16"    (dest) {                           goto dest };
INSTRUCTION "JMP.rm32"    (dest) {                           goto dest };
INSTRUCTION "JNA.imm16"   (dest) { %CF | %ZF              => goto dest };
INSTRUCTION "JNA.imm32"   (dest) { %CF | %ZF              => goto dest };
INSTRUCTION "JNAE.imm16"  (dest) { %CF                    => goto dest };
INSTRUCTION "JNAE.imm32"  (dest) { %CF                    => goto dest };
INSTRUCTION "JNB.imm16"   (dest) { ~%CF                   => goto dest };
INSTRUCTION "JNB.imm32"   (dest) { ~%CF                   => goto dest };
INSTRUCTION "JNBE.imm16"  (dest) { (~%CF & ~%ZF)          => goto dest };
INSTRUCTION "JNBE.imm32"  (dest) { (~%CF & ~%ZF)          => goto dest };
INSTRUCTION "JNC.imm16"   (dest) { ~%CF                   => goto dest };
INSTRUCTION "JNC.imm32"   (dest) { ~%CF                   => goto dest };
INSTRUCTION "JNE.imm16"   (dest) { ~%ZF                   => goto dest };
INSTRUCTION "JNE.imm32"   (dest) { ~%ZF                   => goto dest };
INSTRUCTION "JNG.imm16"   (dest) { %ZF | (%SF ^ %OF)      => goto dest };
INSTRUCTION "JNG.imm32"   (dest) { %ZF | (%SF ^ %OF)      => goto dest };
INSTRUCTION "JNGE.imm16"  (dest) { ~%ZF & ~(%SF ^ %OF)    => goto dest };
INSTRUCTION "JNGE.imm32"  (dest) { ~%ZF & ~(%SF ^ %OF)    => goto dest };
INSTRUCTION "JNL.imm16"   (dest) { ~(%SF ^ %OF)           => goto dest };
INSTRUCTION "JNL.imm32"   (dest) { ~(%SF ^ %OF)           => goto dest };
INSTRUCTION "JNLE.imm16"  (dest) { ~%ZF & ~(%SF ^ %OF)    => goto dest };
INSTRUCTION "JNLE.imm32"  (dest) { ~%ZF & ~(%SF ^ %OF)    => goto dest };
INSTRUCTION "JNO.imm16"   (dest) { ~%OF                   => goto dest };
INSTRUCTION "JNO.imm32"   (dest) { ~%OF                   => goto dest };
INSTRUCTION "JNP.imm16"   (dest) { ~%PF                   => goto dest };
INSTRUCTION "JNP.imm32"   (dest) { ~%PF                   => goto dest };
INSTRUCTION "JNS.imm16"   (dest) { ~%SF                   => goto dest };
INSTRUCTION "JNS.imm32"   (dest) { ~%SF                   => goto dest };
INSTRUCTION "JNZ.imm16"   (dest) { ~%ZF                   => goto dest };
INSTRUCTION "JNZ.imm32"   (dest) { ~%ZF                   => goto dest };
INSTRUCTION "JO.imm16"    (dest) { %OF                    => goto dest };
INSTRUCTION "JO.imm32"    (dest) { %OF                    => goto dest };
INSTRUCTION "JP.imm16"    (dest) { %PF                    => goto dest };
INSTRUCTION "JP.imm32"    (dest) { %PF                    => goto dest };
INSTRUCTION "JS.imm16"    (dest) { %SF                    => goto dest };
INSTRUCTION "JS.imm32"    (dest) { %SF                    => goto dest };
INSTRUCTION "JZ.imm16"    (dest) { %ZF                    => goto dest };
INSTRUCTION "JZ.imm32"    (dest) { %ZF                    => goto dest };


# LAHF
INSTRUCTION "LAHF" () {
    *8* %ah := (%SF << 7) | (%ZF << 6) | (0 << 5) | (%AF << 4) | (0 << 3) | (%PF << 2) | (1 << 1) | (%CF << 0)
};


# LDS
INSTRUCTION "LDS.reg16.rm32" (dest, src) {
    *16* %ds  := src@[16:31]
    *16* dest := src@[0:15]
};

INSTRUCTION "LDS.reg32.rm32" (dest, src) {
    *16* %ds  := src@[32:47]
    *32* dest := src@[0:31]
};


# LEA
INSTRUCTION "LEA.reg16.rm16" (dest, src) {
    *32* tmpaddr := addr(dest)
    *16* dest := truncu(32, 16, tmpaddr)
};

INSTRUCTION "LEA.reg32.rm32" (dest, src) {
    *32* dest := addr(src)
};

INSTRUCTION "LEA.reg64.rm64" (dest, src) {
    *64* dest := addr(src)
};


# LEAVE
INSTRUCTION "LEAVE" () {
    *32* %esp := %ebp
    *32* %ebp := m[%esp]
    *32* %esp := %esp + 4
};


# LES
INSTRUCTION "LES.reg16.rm32" (dest, src) {
    *16* %es  := src@[16:31]
    *16* dest := src@[0:15]
};

INSTRUCTION "LES.reg32.rm32" (dest, src) {
    *16* %es  := src@[32:47]
    *32* dest := src@[0:31]
};


# LFS
INSTRUCTION "LFS.reg16.rm32" (dest, src) {
    *16* %fs  := src@[16:31]
    *16* dest := src@[0:15]
};

INSTRUCTION "LFS.reg32.rm32" (dest, src) {
    *16* %fs  := src@[32:47]
    *32* dest := src@[0:31]
};


# LGS
INSTRUCTION "LGS.reg16.rm32" (dest, src) {
    *16* %gs  := src@[16:31]
    *16* dest := src@[0:15]
};

INSTRUCTION "LGS.reg32.rm32" (dest, src) {
    *16* %gs  := src@[32:47]
    *32* dest := src@[0:31]
};


# LOOP
INSTRUCTION "LOOP.imm16" (dest) {
    *16* %cx := %cx - 1
    *16* %cx ~= 0 => %pc := dest
};

INSTRUCTION "LOOP.imm32" (dest) {
    *32* %ecx := %ecx - 1
    *32* %ecx ~= 0 => %pc := dest
};


# LOOPE
INSTRUCTION "LOOPE.imm16" (dest) {
    *16* %cx := %cx - 1
    *16* %cx ~= 0 && %ZF = 1 => %pc := dest
};

INSTRUCTION "LOOPE.imm32" (dest) {
    *32* %ecx := %ecx - 1
    *32* %ecx ~= 0 && %ZF = 1 => %pc := dest
};


# LOOPNE
INSTRUCTION "LOOPNE.imm16" (dest) {
    *16* %cx := %cx - 1
    *16* %cx ~= 0 && %ZF = 0 => %pc := dest
};

INSTRUCTION "LOOPNE.imm32" (dest) {
    *32* %ecx := %ecx - 1
    *32* %ecx ~= 0 && %ZF = 0 => %pc := dest
};


# LSS
INSTRUCTION "LSS.reg16.rm32" (dest, src) {
    *16* %ss  := src@[16:31]
    *16* dest := src@[0:15]
};

INSTRUCTION "LSS.reg32.rm32" (dest, src) {
    *16* %ss  := src@[32:47]
    *32* dest := src@[0:31]
};


# MOV
INSTRUCTION "MOV.reg8.imm8" (dest, src) {
    *8* dest := src
};

INSTRUCTION "MOV.reg8.reg8" (dest, src) {
    *8* dest := src
};

INSTRUCTION "MOV.reg8.rm8" (dest, src) {
    *8* dest := src
};

INSTRUCTION "MOV.reg16.imm16" (dest, src) {
    *16* dest := src
};

INSTRUCTION "MOV.reg16.reg16" (dest, src) {
    *16* dest := src
};

INSTRUCTION "MOV.reg16.rm16" (dest, src) {
    *16* dest := src
};

INSTRUCTION "MOV.reg32.imm32" (dest, src) {
    *32* dest := src
};

INSTRUCTION "MOV.reg32.reg32" (dest, src) {
    *32* dest := src
};

INSTRUCTION "MOV.reg32.rm32" (dest, src) {
    *32* dest := src
};

INSTRUCTION "MOV.reg64.imm64" (dest, src) {
    *64* dest := src
};

INSTRUCTION "MOV.reg64.reg64" (dest, src) {
    *64* dest := src
};

INSTRUCTION "MOV.reg64.rm64" (dest, src) {
    *64* dest := src
};

INSTRUCTION "MOV.rm8.imm8" (dest, src) {
    *8* dest := src
};

INSTRUCTION "MOV.rm8.reg8" (dest, src) {
    *8* dest := src
};

INSTRUCTION "MOV.rm16.imm16" (dest, src) {
    *16* dest := src
};

INSTRUCTION "MOV.rm16.reg16" (dest, src) {
    *16* dest := src
};

INSTRUCTION "MOV.rm32.imm32" (dest, src) {
    *32* dest := src
};

INSTRUCTION "MOV.rm32.reg32" (dest, src) {
    *32* dest := src
};

INSTRUCTION "MOV.rm64.imm32" (dest, src) {
    *64* dest := sgnex(32, 64, src)
};

INSTRUCTION "MOV.rm64.reg64" (dest, src) {
    *64* dest := src
};


# MOVSX
INSTRUCTION "MOVSX.reg16.reg8" (dest, src) {
    *16* dest := sgnex(8, 16, src)
};

INSTRUCTION "MOVSX.reg16.rm8" (dest, src) {
    *16* dest := sgnex(8, 16, src)
};

INSTRUCTION "MOVSX.reg32.reg8" (dest, src) {
    *32* dest := sgnex(8, 32, src)
};

INSTRUCTION "MOVSX.reg32.reg16" (dest, src) {
    *32* dest := sgnex(16, 32, src)
};

INSTRUCTION "MOVSX.reg32.rm8" (dest, src) {
    *32* dest := sgnex(8, 32, src)
};

INSTRUCTION "MOVSX.reg32.rm16" (dest, src) {
    *32* dest := sgnex(16, 32, src)
};

INSTRUCTION "MOVSX.reg64.rm8" (dest, src) {
    *64* dest := sgnex(8, 64, src)
};

INSTRUCTION "MOVSX.reg64.rm16" (dest, src) {
    *64* dest := sgnex(16, 64, src)
};


# MOVSXD
INSTRUCTION "MOVSXD.reg16.rm16" (dest, src) {
    *16* dest := sgnex(16, 16, src)
};

INSTRUCTION "MOVSXD.reg32.rm32" (dest, src) {
    *32* dest := sgnex(32, 32, src)
};

INSTRUCTION "MOVSXD.reg64.rm32" (dest, src) {
    *64* dest := sgnex(32, 64, src)
};


# MOVZX
INSTRUCTION "MOVZX.reg16.reg8" (dest, src) {
    *16* dest := zfill(8, 16, src)
};

INSTRUCTION "MOVZX.reg16.rm8" (dest, src) {
    *16* dest := zfill(8, 16, src)
};

INSTRUCTION "MOVZX.reg32.reg8" (dest, src) {
    *32* dest := zfill(8, 32, src)
};

INSTRUCTION "MOVZX.reg32.reg16" (dest, src) {
    *32* dest := zfill(16, 32, src)
};

INSTRUCTION "MOVZX.reg32.rm8" (dest, src) {
    *32* dest := zfill(8, 32, src)
};

INSTRUCTION "MOVZX.reg32.rm16" (dest, src) {
    *32* dest := zfill(16, 32, src)
};

INSTRUCTION "MOVZX.reg64.rm8" (dest, src) {
    *64* dest := zfill(8, 64, src)
};

INSTRUCTION "MOVZX.reg64.rm16" (dest, src) {
    *64* dest := zfill(16, 64, src)
};


# MUL
INSTRUCTION "MUL.reg8" (src) {
    *16* tmph := %al * src
    *16* %ax := tmph
    MULTFLAGS8(tmph)
};

INSTRUCTION "MUL.reg16" (src) {
    *32* tmp1 := %ax * src
    *16* %ax := tmp1
    *16* %dx := tmp1 >> 16
    MULTFLAGS16(tmp1)
};

INSTRUCTION "MUL.reg32" (src) {
    *32* tmp1 := src
    *64* tmpl := zfill(32, 64, %eax) * zfill(32, 64, tmp1)
    *32* %eax := tmpl@[0:31]
    *32* %edx := tmpl@[32:63]
    MULTFLAGS32(tmpl)
};

INSTRUCTION "MUL.rm8" (src) {
    *16* tmph := %al * src
    *16* %ax := tmph
    MULTFLAGS8(tmph)
};

INSTRUCTION "MUL.rm32" (src) {
    *32* tmp1 := src
    *64* tmpl := zfill(32, 64, %eax) * zfill(32, 64, tmp1)
    *32* %eax := tmpl@[0:31]
    *32* %edx := tmpl@[32:63]
    MULTFLAGS32(tmpl)
};


# NEG
INSTRUCTION "NEG.reg8" (val) {
    *8* tmpval := val
    *8* val := 0 - val
    SUBFLAGS8(0, tmpval, val)
};

INSTRUCTION "NEG.reg16" (val) {
    *16* tmpval := val
    *16* val := 0 - val
    SUBFLAGS16(0, tmpval, val)
};

INSTRUCTION "NEG.reg32" (val) {
    *32* tmpval := val
    *32* val := 0 - val
    SUBFLAGS32(0, tmpval, val)
};

INSTRUCTION "NEG.reg64" (val) {
    *64* tmpval := val
    *64* val := 0 - val
    SUBFLAGS64(0, tmpval, val)
};

INSTRUCTION "NEG.rm8" (val) {
    *8* tmpval := val
    *8* val := 0 - val
    SUBFLAGS8(0, tmpval, val)
};

INSTRUCTION "NEG.rm16" (val) {
    *16* tmpval := val
    *16* val := 0 - val
    SUBFLAGS16(0, tmpval, val)
};

INSTRUCTION "NEG.rm32" (val) {
    *32* tmpval := val
    *32* val := 0 - val
    SUBFLAGS32(0, tmpval, val)
};


# NOP
INSTRUCTION "NOP" () {
    _
};

INSTRUCTION "NOP.rm16" (dummy) {
    _
};

INSTRUCTION "NOP.rm32" (dummy) {
    _
};


# NOT
INSTRUCTION "NOT.reg8" (reg) {
    *8* reg := ~reg
};

INSTRUCTION "NOT.reg16" (reg) {
    *16* reg := ~reg
};

INSTRUCTION "NOT.reg32" (reg) {
    *32* reg := ~reg
};

INSTRUCTION "NOT.reg64" (reg) {
    *64* reg := ~reg
};

INSTRUCTION "NOT.rm8" (dest) {
    *8* dest := ~dest
};

INSTRUCTION "NOT.rm16" (dest) {
    *16* dest := ~dest
};

INSTRUCTION "NOT.rm32" (dest) {
    *32* dest := ~dest
};


# OR
INSTRUCTION "OR.reg8.imm8" (dest, src) {
    *8* dest := dest | src
    LOGICALFLAGS8(dest)
};

INSTRUCTION "OR.reg8.reg8" (dest, src) {
    *8* dest := dest | src
    LOGICALFLAGS8(dest)
};

INSTRUCTION "OR.reg8.rm8" (dest, src) {
    *8* dest := dest | src
    LOGICALFLAGS8(dest)
};

INSTRUCTION "OR.reg16.imm16" (dest, src) {
    *16* dest := dest | src
    LOGICALFLAGS16(dest)
};

INSTRUCTION "OR.reg16.reg16" (dest, src) {
    *16* dest := dest | src
    LOGICALFLAGS16(dest)
};

INSTRUCTION "OR.reg16.rm16" (dest, src) {
    *16* dest := dest | src
    LOGICALFLAGS16(dest)
};

INSTRUCTION "OR.reg32.imm32" (dest, src) {
    *32* dest := dest | src
    LOGICALFLAGS32(dest)
};

INSTRUCTION "OR.reg32.reg32" (dest, src) {
    *32* dest := dest | src
    LOGICALFLAGS32(dest)
};

INSTRUCTION "OR.reg32.rm32" (dest, src) {
    *32* dest := dest | src
    LOGICALFLAGS32(dest)
};

INSTRUCTION "OR.reg64.imm32" (dest, src) {
    *64* dest := dest | sgnex(32, 64, src)
    LOGICALFLAGS64(dest)
};

INSTRUCTION "OR.rm8.imm8" (dest, src) {
    *8* dest := dest | src
    LOGICALFLAGS8(dest)
};

INSTRUCTION "OR.rm8.reg8" (dest, src) {
    *8* dest := dest | src
    LOGICALFLAGS8(dest)
};

INSTRUCTION "OR.rm16.imm8" (dest, src) {
    *16* dest := dest | sgnex(8, 16, src)
    LOGICALFLAGS16(dest)
};

INSTRUCTION "OR.rm16.imm16" (dest, src) {
    *16* dest := dest | src
    LOGICALFLAGS16(dest)
};

INSTRUCTION "OR.rm16.reg16" (dest, src) {
    *16* dest := dest | src
    LOGICALFLAGS16(dest)
};

INSTRUCTION "OR.rm32.imm8" (dest, src) {
    *32* dest := dest | sgnex(8, 32, src)
    LOGICALFLAGS32(dest)
};

INSTRUCTION "OR.rm32.imm32" (dest, src) {
    *32* dest := dest | src
    LOGICALFLAGS32(dest)
};

INSTRUCTION "OR.rm32.reg32" (dest, src) {
    *32* dest := dest | src
    LOGICALFLAGS32(dest)
};

INSTRUCTION "OR.rm64.imm8" (dest, src) {
    *64* dest := dest | sgnex(8, 64, src)
    LOGICALFLAGS64(dest)
};

INSTRUCTION "OR.rm64.reg64" (dest, src) {
    *64* dest := dest | src
    LOGICALFLAGS64(dest)
};


# PAUSE
INSTRUCTION "PAUSE" () {
    _
};


# POP
INSTRUCTION "POP.reg16" (reg) {
    *16* reg := m[%esp]
    *16* %esp := %esp + 2
};

INSTRUCTION "POP.reg32" (reg) {
    *32* reg := m[%esp]
    *32* %esp := %esp + 4
};

INSTRUCTION "POP.rm16" (rm) {
    *16* rm := m[%esp]
    *16* %esp := %esp + 2
};

INSTRUCTION "POP.rm32" (rm) {
    *32* rm := m[%esp]
    *32* %esp := %esp + 4
};


# POPA
INSTRUCTION "POPA" () {
    *16* %ax := m[%sp + 14]
    *16* %cx := m[%sp + 12]
    *16* %dx := m[%sp + 10]
    *16* %bx := m[%sp +  8]
    # throw away sp
    *16* %bp := m[%sp +  4]
    *16* %si := m[%sp +  2]
    *16* %di := m[%sp +  0]
    *16* %sp := %sp + 16
};


# POPAL
INSTRUCTION "POPAL" () {
    *32* %eax := m[%esp + 28]
    *32* %ecx := m[%esp + 24]
    *32* %edx := m[%esp + 20]
    *32* %ebx := m[%esp + 16]
    # throw away esp
    *32* %ebp := m[%esp +  8]
    *32* %esi := m[%esp +  4]
    *32* %edi := m[%esp +  0]
    *32* %esp := %esp + 32
};


# POPAW
INSTRUCTION "POPAW" () {
    *16* %ax := m[%sp + 14]
    *16* %cx := m[%sp + 12]
    *16* %dx := m[%sp + 10]
    *16* %bx := m[%sp +  8]
    # throw away sp
    *16* %bp := m[%sp +  4]
    *16* %si := m[%sp +  2]
    *16* %di := m[%sp +  0]
    *16* %sp := %sp + 16
};


# POPF
INSTRUCTION "POPF" () {
    *16* %flags := m[%esp + 0]
    *32* %esp := %esp + 2
};


# POPFD
INSTRUCTION "POPFD" () {
    *32* %eflags := m[%esp + 0]
    *32* %esp := %esp + 4
};


# PUSH
INSTRUCTION "PUSH.imm8" (val) {
    *32* m[%esp - 4] := sgnex(8, 32, val)
    *32* %esp := %esp - 4
};

INSTRUCTION "PUSH.imm16" (val) {
    *32* m[%esp - 4] := sgnex(16, 32, val)
    *32* %esp := %esp - 4
};

INSTRUCTION "PUSH.imm32" (val) {
    *32* m[%esp - 4] := val
    *32* %esp := %esp - 4
};

INSTRUCTION "PUSH.reg16" (reg) {
    *16* m[%esp - 2] := reg
    *32* %esp := %esp - 2
};

INSTRUCTION "PUSH.reg32" (reg) {
    *32* m[%esp - 4] := reg
    *32* %esp := %esp - 4
};

INSTRUCTION "PUSH.rm16" (rm) {
    *16* m[%esp - 2] := rm
    *32* %esp := %esp - 2
};

INSTRUCTION "PUSH.rm32" (rm) {
    *32* m[%esp - 4] := rm
    *32* %esp := %esp - 4
};


# PUSHA
INSTRUCTION "PUSHA" () {
    *16* m[%sp -  2] := %ax
    *16* m[%sp -  4] := %cx
    *16* m[%sp -  6] := %dx
    *16* m[%sp -  8] := %bx
    *16* m[%sp - 10] := %sp
    *16* m[%sp - 12] := %bp
    *16* m[%sp - 14] := %si
    *16* m[%sp - 16] := %di
    *16* %sp := %sp - 16
};


# PUSHAL
INSTRUCTION "PUSHAL" () {
    *32* m[%sp -  4] := %eax
    *32* m[%sp -  8] := %ecx
    *32* m[%sp - 12] := %edx
    *32* m[%sp - 16] := %ebx
    *16* m[%sp - 20] := %esp
    *16* m[%sp - 24] := %ebp
    *16* m[%sp - 28] := %esi
    *16* m[%sp - 32] := %edi
    *16* %esp := %esp - 32
};


# PUSHAW
INSTRUCTION "PUSHAW" () {
    *16* m[%sp -  2] := %ax
    *16* m[%sp -  4] := %cx
    *16* m[%sp -  6] := %dx
    *16* m[%sp -  8] := %bx
    *16* m[%sp - 10] := %sp
    *16* m[%sp - 12] := %bp
    *16* m[%sp - 14] := %si
    *16* m[%sp - 16] := %di
    *16* %sp := %sp - 16
};


# PUSHF
INSTRUCTION "PUSHF" () {
    *16* m[%esp - 2] := %flags
    *32* %esp := %esp - 2
};


# PUSHFD
INSTRUCTION "PUSHFD" () {
    *32* m[%esp - 4] := %eflags
    *32* %esp := %esp - 4
};


# RCL
INSTRUCTION "RCL.reg8.imm8" (dest, src) {
    *8* tmpb := dest
    *8* dest := dest rlc src
    ROLFLAGS8(dest, tmpb, src)
};

INSTRUCTION "RCL.reg8.reg8" (dest, src) {
    *8* tmpb := dest
    *8* dest := dest rlc src
    ROLFLAGS8(dest, tmpb, src)
};

INSTRUCTION "RCL.reg16.imm8" (dest, src) {
    *16* tmph := dest
    *16* dest := dest rlc src
    ROLFLAGS16(dest, tmph, src)
};

INSTRUCTION "RCL.reg16.imm16" (dest, src) {
    *16* tmph := dest
    *16* dest := dest rlc src
    ROLFLAGS16(dest, tmph, src)
};

INSTRUCTION "RCL.reg16.reg8" (dest, src) {
    *16* tmph := dest
    *16* dest := dest rlc src
    ROLFLAGS16(dest, tmph, src)
};

INSTRUCTION "RCL.reg32.imm8" (dest, src) {
    *32* tmp1 := dest
    *32* dest := dest rlc src
    ROLFLAGS32(dest, tmp1, src)
};

INSTRUCTION "RCL.reg32.reg8" (dest, src) {
    *32* tmp1 := dest
    *32* dest := dest rlc src
    ROLFLAGS32(dest, tmp1, src)
};

INSTRUCTION "RCL.reg32.imm32" (dest, src) {
    *32* tmp1 := dest
    *32* dest := dest rlc src
    ROLFLAGS32(dest, tmp1, src)
};

INSTRUCTION "RCL.rm8.imm8" (dest, src) {
    *8* tmpb := dest
    *8* dest := dest rlc src
    ROLFLAGS8(dest, tmpb, src)
};

INSTRUCTION "RCL.rm8.reg8" (dest, src) {
    *8* tmpb := dest
    *8* dest := dest rlc src
    ROLFLAGS8(dest, tmpb, src)
};

INSTRUCTION "RCL.rm32.imm32" (dest, src) {
    *32* tmp1 := dest
    *32* dest := dest rlc src
    ROLFLAGS32(dest, tmp1, src)
};


# RCR
INSTRUCTION "RCR.reg8.imm8" (dest, src) {
    *8* tmp1 := dest
    *8* dest := dest rrc src
    RORFLAGS8(dest, tmp1, src)
};

INSTRUCTION "RCR.reg8.reg8" (dest, src) {
    *8* tmp1 := dest
    *8* dest := dest rrc src
    RORFLAGS8(dest, tmp1, src)
};

INSTRUCTION "RCR.reg16.imm8" (dest, src) {
    *16* tmp1 := dest
    *16* dest := dest rrc src
    RORFLAGS16(dest, tmp1, src)
};

INSTRUCTION "RCR.reg16.imm16" (dest, src) {
    *16* tmp1 := dest
    *16* dest := dest rrc src
    RORFLAGS16(dest, tmp1, src)
};

INSTRUCTION "RCR.reg16.reg8" (dest, src) {
    *16* tmp1 := dest
    *16* dest := dest rrc src
    RORFLAGS16(dest, tmp1, src)
};

INSTRUCTION "RCR.reg32.reg8" (dest, src) {
    *32* tmp1 := dest
    *32* dest := dest rrc src
    RORFLAGS32(dest, tmp1, src)
};

INSTRUCTION "RCR.reg32.imm8" (dest, src) {
    *32* tmp1 := dest
    *32* dest := dest rrc src
    RORFLAGS32(dest, tmp1, src)
};

INSTRUCTION "RCR.reg32.imm32" (dest, src) {
    *32* tmp1 := dest
    *32* dest := dest rrc src
    RORFLAGS32(dest, tmp1, src)
};

INSTRUCTION "RCR.rm32.imm32" (dest, src) {
    *32* tmp1 := dest
    *32* dest := dest rrc src
    RORFLAGS32(dest, tmp1, src)
};


# RET
INSTRUCTION "RET" () {
    *32* %pc := m[%esp]
    *32* %esp := %esp + 4
    ret
};


INSTRUCTION "RET.imm16" (offset) {
    *32* %pc := m[%esp + offset]
    *32* %esp := %esp + 4 + offset
    ret
};


INSTRUCTION "RET.imm32" (offset) {
    *32* %pc := m[%esp + offset]
    *32* %esp := %esp + 4 + offset
    ret
};


# RETF
INSTRUCTION "RETF" () {
    *32* %pc := m[%esp]
    *32* %esp := %esp + 4
    ret
};

INSTRUCTION "RETF.imm16" (offset) {
    *32* %pc := m[%esp + offset]
    *32* %esp := %esp + 4 + offset
    ret
};

INSTRUCTION "RETF.imm32" (offset) {
    *32* %pc := m[%esp + offset]
    *32* %esp := %esp + 4 + offset
    ret
};


# ROL
INSTRUCTION "ROL.reg8.imm8" (dest, src) {
    *8* tmpb := dest
    *8* dest := dest rl src
    ROLFLAGS8(dest, tmpb, src)
};

INSTRUCTION "ROL.reg8.reg8" (dest, src) {
    *8* tmpb := dest
    *8* dest := dest rl src
    ROLFLAGS8(dest, tmpb, src)
};

INSTRUCTION "ROL.reg16.imm8" (dest, src) {
    *16* tmp1 := dest
    *16* dest := dest rl src
    ROLFLAGS16(dest, tmp1, src)
};

INSTRUCTION "ROL.reg16.imm16" (dest, src) {
    *16* tmp1 := dest
    *16* dest := dest rl src
    ROLFLAGS16(dest, tmp1, src)
};

INSTRUCTION "ROL.reg16.reg8" (dest, src) {
    *16* tmp1 := dest
    *16* dest := dest rl src
    ROLFLAGS16(dest, tmp1, src)
};

INSTRUCTION "ROL.reg32.imm8" (dest, src) {
    *32* tmp1 := dest
    *32* dest := dest rl src
    ROLFLAGS32(dest, tmp1, src)
};

INSTRUCTION "ROL.reg32.reg8" (dest, src) {
    *32* tmp1 := dest
    *32* dest := dest rl src
    ROLFLAGS32(dest, tmp1, src)
};

INSTRUCTION "ROL.reg32.imm32" (dest, src) {
    *32* tmp1 := dest
    *32* dest := dest rl src
    ROLFLAGS32(dest, tmp1, src)
};


# ROR
INSTRUCTION "ROR.reg8.imm8" (dest, src) {
    *8* tmpb := dest
    *8* dest := dest rr src
    RORFLAGS8(dest, tmpb, src)
};

INSTRUCTION "ROR.reg8.reg8" (dest, src) {
    *8* tmpb := dest
    *8* dest := dest rr src
    RORFLAGS8(dest, tmpb, src)
};

INSTRUCTION "ROR.reg16.imm8" (dest, src) {
    *16* tmp1 := dest
    *16* dest := dest rr src
    RORFLAGS16(dest, tmp1, src)
};

INSTRUCTION "ROR.reg16.imm16" (dest, src) {
    *16* tmp1 := dest
    *16* dest := dest rr src
    RORFLAGS16(dest, tmp1, src)
};

INSTRUCTION "ROR.reg16.reg8" (dest, src) {
    *16* tmp1 := dest
    *16* dest := dest rr src
    RORFLAGS16(dest, tmp1, src)
};

INSTRUCTION "ROR.reg32.reg8" (dest, src) {
    *32* tmp1 := dest
    *32* dest := dest rr src
    RORFLAGS32(dest, tmp1, src)
};

INSTRUCTION "ROR.reg32.imm8" (dest, src) {
    *32* tmp1 := dest
    *32* dest := dest rr src
    RORFLAGS32(dest, tmp1, src)
};

INSTRUCTION "ROR.reg32.imm32" (dest, src) {
    *32* tmp1 := dest
    *32* dest := dest rr src
    RORFLAGS32(dest, tmp1, src)
};

INSTRUCTION "ROR.rm32.imm32" (dest, src) {
    *32* tmp1 := dest
    *32* dest := dest rr src
    RORFLAGS32(dest, tmp1, src)
};

INSTRUCTION "ROR.rm32.reg8" (dest, src) {
    *32* tmp1 := dest
    *32* dest := dest rr src
    RORFLAGS32(dest, tmp1, src)
};


# SAHF
INSTRUCTION "SAHF" () {
    *1* %SF := %ah@[7:7]
    *1* %ZF := %ah@[6:6]
    *1* %AF := %ah@[4:4]
    *1* %PF := %ah@[2:2]
    *1* %CF := %ah@[0:0]
    SAHFFLAGS(%ah)
};


# SAR
INSTRUCTION "SAR.reg8.imm8" (dest, src) {
    *8* tmpb := dest
    *8* dest := dest >>A (src & 0x1F)
    SARFLAGS(dest, tmpb, src)
};

INSTRUCTION "SAR.reg8.reg8" (dest, src) {
    *8* tmpb := dest
    *8* dest := dest >>A (src & 0x1F)
    SARFLAGS(dest, tmpb, src)
};

INSTRUCTION "SAR.reg16.imm8" (dest, src) {
    *16* tmph := dest
    *16* dest := dest >>A (src & 0x1F)
    SARFLAGS(dest, tmph, src)
};

INSTRUCTION "SAR.reg16.imm16" (dest, src) {
    *16* tmph := dest
    *16* dest := dest >>A (src & 0x1F)
    SARFLAGS(dest, tmph, src)
};

INSTRUCTION "SAR.reg16.reg8" (dest, src) {
    *16* tmph := dest
    *16* dest := dest >>A (src & 0x1F)
    SARFLAGS(dest, tmph, src)
};

INSTRUCTION "SAR.reg32.imm8" (dest, src) {
    *32* tmp1 := dest
    *32* dest := dest >>A (src & 0x1F)
    SARFLAGS(dest, tmp1, src)
};

INSTRUCTION "SAR.reg32.imm32" (dest, src) {
    *32* tmp1 := dest
    *32* dest := dest >>A (src & 0x1F)
    SARFLAGS(dest, tmp1, src)
};

INSTRUCTION "SAR.reg32.reg8" (dest, src) {
    *32* tmp1 := dest
    *32* dest := dest >>A (src & 0x1F)
    SARFLAGS(dest, tmp1, src)
};

INSTRUCTION "SAR.rm8.imm8" (dest, src) {
    *8* tmpb := dest
    *8* dest := dest >>A (src & 0x1F)
    SARFLAGS(dest, tmpb, src)
};

INSTRUCTION "SAR.rm8.reg8" (dest, src) {
    *8* tmpb := dest
    *8* dest := dest >>A (src & 0x1F)
    SARFLAGS(dest, tmpb, src)
};

INSTRUCTION "SAR.rm16.imm8" (dest, src) {
    *16* tmph := dest
    *16* dest := dest >>A (src & 0x1F)
    SARFLAGS(dest, tmph, src)
};

INSTRUCTION "SAR.rm16.imm16" (dest, src) {
    *16* tmph := dest
    *16* dest := dest >>A (src & 0x1F)
    SARFLAGS(dest, tmph, src)
};

INSTRUCTION "SAR.rm16.reg8" (dest, src) {
    *16* tmph := dest
    *16* dest := dest >>A (src & 0x1F)
    SARFLAGS(dest, tmph, src)
};

INSTRUCTION "SAR.rm32.imm8" (dest, src) {
    *32* tmp1 := dest
    *32* dest := dest >>A (src & 0x1F)
    SARFLAGS(dest, tmp1, src)
};

INSTRUCTION "SAR.rm32.imm32" (dest, src) {
    *32* tmp1 := dest
    *32* dest := dest >>A (src & 0x1F)
    SARFLAGS(dest, tmp1, src)
};

INSTRUCTION "SAR.rm64.imm8" (dest, src) {
    *64* tmp1 := dest
    *64* dest := dest >>A (src & 0x1F)
    SARFLAGS(dest, tmp1, src)
};


# SBB
INSTRUCTION "SBB.reg8.imm8" (dest, src) {
    *8* tmpb := dest
    *8* dest := dest - src - %CF
    SUBFLAGS8(tmpb, src, dest)
};

INSTRUCTION "SBB.reg8.reg8" (dest, src) {
    *8* tmpb := dest
    *8* dest := dest - src - %CF
    SUBFLAGS8(tmpb, src, dest)
};

INSTRUCTION "SBB.reg8.rm8" (dest, src) {
    *8* tmpb := dest
    *8* dest := dest - src - %CF
    SUBFLAGS8(tmpb, src, dest)
};

INSTRUCTION "SBB.reg16.imm16" (dest, src) {
    *16* tmph := dest
    *16* dest := dest - src - %CF
    SUBFLAGS16(tmph, src, dest)
};

INSTRUCTION "SBB.reg16.reg16" (dest, src) {
    *16* tmph := dest
    *16* dest := dest - src - %CF
    SUBFLAGS16(tmph, src, dest)
};

INSTRUCTION "SBB.reg16.rm16" (dest, src) {
    *16* tmph := dest
    *16* dest := dest - src - %CF
    SUBFLAGS16(tmph, src, dest)
};

INSTRUCTION "SBB.reg32.imm32" (dest, src) {
    *32* tmp1 := dest
    *32* dest := dest - src - %CF
    SUBFLAGS32(tmp1, src, dest)
};

INSTRUCTION "SBB.reg32.reg32" (dest, src) {
    *32* tmp1 := dest
    *32* dest := dest - src - %CF
    SUBFLAGS32(tmp1, src, dest)
};

INSTRUCTION "SBB.reg32.rm32" (dest, src) {
    *32* tmp1 := dest
    *32* dest := dest - src - %CF
    SUBFLAGS32(tmp1, src, dest)
};

INSTRUCTION "SBB.reg64.rm64" (dest, src) {
    *64* tmp1 := dest
    *64* dest := dest - src - %CF
    SUBFLAGS64(tmp1, src, dest)
};

INSTRUCTION "SBB.rm8.imm8" (dest, src) {
    *8* tmpb := dest
    *8* dest := dest - src - %CF
    SUBFLAGS8(tmpb, src, dest)
};

INSTRUCTION "SBB.rm8.reg8" (dest, src) {
    *8* tmpb := dest
    *8* dest := dest - src - %CF
    SUBFLAGS8(tmpb, src, dest)
};

INSTRUCTION "SBB.rm16.imm8" (dest, src) {
    *16* tmph := dest
    *16* dest := dest - sgnex(8, 16, src) - %CF
    SUBFLAGS16(tmph, src, dest)
};

INSTRUCTION "SBB.rm16.imm16" (dest, src) {
    *16* tmph := dest
    *16* dest := dest - src - %CF
    SUBFLAGS16(tmph, src, dest)
};

INSTRUCTION "SBB.rm16.reg16" (dest, src) {
    *16* tmph := dest
    *16* dest := dest - src - %CF
    SUBFLAGS16(tmph, src, dest)
};

INSTRUCTION "SBB.rm32.imm8" (dest, src) {
    *32* tmp1 := dest
    *32* dest := dest - sgnex(8, 32, src) - %CF
    SUBFLAGS32(tmp1, src, dest)
};

INSTRUCTION "SBB.rm32.imm32" (dest, src) {
    *32* tmp1 := dest
    *32* dest := dest - src - %CF
    SUBFLAGS32(tmp1, src, dest)
};

INSTRUCTION "SBB.rm32.reg32" (dest, src) {
    *32* tmp1 := dest
    *32* dest := dest - src - %CF
    SUBFLAGS32(tmp1, src, dest)
};

INSTRUCTION "SBB.rm64.imm8" (dest, src) {
    *64* tmp1 := dest
    *32* dest := dest - sgnex(8, 64, src) - %CF
    SUBFLAGS64(tmp1, src, dest)
};

INSTRUCTION "SBB.rm64.imm32" (dest, src) {
    *64* tmp1 := dest
    *64* dest := dest - sgnex(32, 64, src) - %CF
    SUBFLAGS64(tmp1, src, dest)
};

INSTRUCTION "SBB.rm64.reg64" (dest, src) {
    *64* tmp1 := dest
    *64* dest := dest - src - %CF
    SUBFLAGS64(tmp1, src, dest)
};


# SETcc
INSTRUCTION "SETA.reg8"  (dest) { *8* dest := ~%CF & ~%ZF         };
INSTRUCTION "SETA.rm8"   (dest) { *8* dest := ~%CF & ~%ZF         };
INSTRUCTION "SETAE.reg8" (dest) { *8* dest := ~%CF                };
INSTRUCTION "SETAE.rm8"  (dest) { *8* dest := ~%CF                };
INSTRUCTION "SETB.reg8"  (dest) { *8* dest := %CF                 };
INSTRUCTION "SETB.rm8"   (dest) { *8* dest := %CF                 };
INSTRUCTION "SETBE.reg8" (dest) { *8* dest := %CF | %ZF           };
INSTRUCTION "SETBE.rm8"  (dest) { *8* dest := %CF | %ZF           };
INSTRUCTION "SETE.reg8"  (dest) { *8* dest := %ZF                 };
INSTRUCTION "SETE.rm8"   (dest) { *8* dest := %ZF                 };
INSTRUCTION "SETG.reg8"  (dest) { *8* dest := ~%ZF & ~(%SF ^ %OF) };
INSTRUCTION "SETG.rm8"   (dest) { *8* dest := ~%ZF & ~(%SF ^ %OF) };
INSTRUCTION "SETGE.reg8" (dest) { *8* dest := ~(%SF ^ %OF)        };
INSTRUCTION "SETGE.rm8"  (dest) { *8* dest := ~(%SF ^ %OF)        };
INSTRUCTION "SETL.reg8"  (dest) { *8* dest := %SF ^ %OF           };
INSTRUCTION "SETL.rm8"   (dest) { *8* dest := %SF ^ %OF           };
INSTRUCTION "SETLE.reg8" (dest) { *8* dest := %ZF | (%SF ^ %OF)   };
INSTRUCTION "SETLE.rm8"  (dest) { *8* dest := %ZF | (%SF ^ %OF)   };
INSTRUCTION "SETNE.reg8" (dest) { *8* dest := ~%ZF                };
INSTRUCTION "SETNE.rm8"  (dest) { *8* dest := ~%ZF                };
INSTRUCTION "SETNO.reg8" (dest) { *8* dest := ~%OF                };
INSTRUCTION "SETNO.rm8"  (dest) { *8* dest := ~%OF                };
INSTRUCTION "SETNS.reg8" (dest) { *8* dest := ~%SF                };
INSTRUCTION "SETNS.rm8"  (dest) { *8* dest := ~%SF                };
INSTRUCTION "SETNP.reg8" (dest) { *8* dest := ~%PF                };
INSTRUCTION "SETNP.rm8"  (dest) { *8* dest := ~%PF                };
INSTRUCTION "SETP.reg8"  (dest) { *8* dest := %PF                 };
INSTRUCTION "SETP.rm8"   (dest) { *8* dest := %PF                 };
INSTRUCTION "SETS.reg8"  (dest) { *8* dest := %SF                 };
INSTRUCTION "SETS.rm8"   (dest) { *8* dest := %SF                 };
INSTRUCTION "SETO.reg8"  (dest) { *8* dest := %OF                 };
INSTRUCTION "SETO.rm8"   (dest) { *8* dest := %OF                 };


# SHL
INSTRUCTION "SHL.reg8.imm8" (dest, src) {
    *8* tmpb := dest
    *8* dest := dest << (src & 0x1F)
    SALFLAGS8(dest, tmpb, src)
};

INSTRUCTION "SHL.reg8.reg8" (dest, src) {
    *8* tmpb := dest
    *8* dest := dest << (src & 0x1F)
    SALFLAGS8(dest, tmpb, src)
};

INSTRUCTION "SHL.reg16.imm8" (dest, src) {
    *16* tmph := dest
    *16* dest := dest << (src & 0x1F)
    SALFLAGS16(dest, tmph, src)
};

INSTRUCTION "SHL.reg16.reg8" (dest, src) {
    *16* tmph := dest
    *16* dest := dest << (src & 0x1F)
    SALFLAGS16(dest, tmph, src)
};

INSTRUCTION "SHL.reg16.imm16" (dest, src) {
    *16* tmph := dest
    *16* dest := dest << (src & 0x1F)
    SALFLAGS16(dest, tmph, src)
};

INSTRUCTION "SHL.reg32.imm8" (dest, src) {
    *32* tmp1 := dest
    *32* dest := dest << (src & 0x1F)
    SALFLAGS32(dest, tmp1, src)
};

INSTRUCTION "SHL.reg32.imm32" (dest, src) {
    *32* tmp1 := dest
    *32* dest := dest << (src & 0x1F)
    SALFLAGS32(dest, tmp1, src)
};

INSTRUCTION "SHL.reg32.reg8" (dest, src) {
    *32* tmp1 := dest
    *32* dest := dest << (src & 0x1F)
    SALFLAGS32(dest, tmp1, src)
};

INSTRUCTION "SHL.rm8.imm8" (dest, src) {
    *8* tmpb := dest
    *8* dest := dest << (src & 0x1F)
    SALFLAGS8(dest, tmpb, src)
};

INSTRUCTION "SHL.rm8.reg8" (dest, src) {
    *8* tmpb := dest
    *8* dest := dest << (src & 0x1F)
    SALFLAGS8(dest, tmpb, src)
};

INSTRUCTION "SHL.rm16.reg8" (dest, src) {
    *16* tmph := dest
    *16* dest := dest << (src & 0x1F)
    SALFLAGS16(dest, tmph, src)
};

INSTRUCTION "SHL.rm16.imm16" (dest, src) {
    *16* tmph := dest
    *16* dest := dest << (src & 0x1F)
    SALFLAGS16(dest, tmph, src)
};

INSTRUCTION "SHL.rm32.reg8" (dest, src) {
    *32* tmp1 := dest
    *32* dest := dest << (src & 0x1F)
    SALFLAGS32(dest, tmp1, src)
};

INSTRUCTION "SHL.rm32.imm32" (dest, src) {
    *32* tmp1 := dest
    *32* dest := dest << (src & 0x1F)
    SALFLAGS32(dest, tmp1, src)
};


# SHLD
INSTRUCTION "SHLD.reg16.reg16.imm8" (dest, src, count) {
    *32* tmp1 := dest << 32 | src
    *16* dest := (tmp1 << count) >> 16
    SHLDFLAGS16(dest, tmp1, count)
};

INSTRUCTION "SHLD.reg16.reg16.imm16" (dest, src, count) {
    *32* tmp1 := dest << 32 | src
    *16* dest := (tmp1 << count) >> 16
    SHLDFLAGS16(dest, tmp1, count)
};

INSTRUCTION "SHLD.reg16.reg16.reg8" (dest, src, count) {
    *32* tmp1 := dest << 32 | src
    *16* dest := (tmp1 << count) >> 16
    SHLDFLAGS16(dest, tmp1, count)
};

INSTRUCTION "SHLD.reg32.reg32.imm8" (dest, src, count) {
    *64* tmp1 := dest << 32 | src
    *32* dest := (tmp1 << count) >> 32
    SHLDFLAGS32(dest, tmp1, count)
};

INSTRUCTION "SHLD.reg32.reg32.imm32" (dest, src, count) {
    *64* tmp1 := dest << 32 | src
    *32* dest := (tmp1 << count) >> 32
    SHLDFLAGS32(dest, tmp1, count)
};

INSTRUCTION "SHLD.reg32.reg32.reg8" (dest, src, count) {
    *64* tmp1 := dest << 32 | src
    *32* dest := (tmp1 << count) >> 32
    SHLDFLAGS32(dest, tmp1, count)
};


# SHR
INSTRUCTION "SHR.reg8.imm8" (dest, src) {
    *8* tmpb := dest
    *8* dest := dest >> (src & 0x1F)
    SHRFLAGS8(dest, tmpb, src)
};

INSTRUCTION "SHR.reg8.reg8" (dest, src) {
    *8* tmpb := dest
    *8* dest := dest >> (src & 0x1F)
    SHRFLAGS8(dest, tmpb, src)
};

INSTRUCTION "SHR.reg16.imm8" (dest, src) {
    *16* tmph := dest
    *16* dest := dest >> (src & 0x1F)
    SHRFLAGS16(dest, tmph, src)
};

INSTRUCTION "SHR.reg16.imm16" (dest, src) {
    *16* tmph := dest
    *16* dest := dest >> (src & 0x1F)
    SHRFLAGS16(dest, tmph, src)
};

INSTRUCTION "SHR.reg16.reg8" (dest, src) {
    *16* tmph := dest
    *16* dest := dest >> (src & 0x1F)
    SHRFLAGS16(dest, tmph, src)
};

INSTRUCTION "SHR.reg32.imm8" (dest, src) {
    *32* tmp1 := dest
    *32* dest := dest >> (src & 0x1F)
    SHRFLAGS32(dest, tmp1, src)
};

INSTRUCTION "SHR.reg32.imm32" (dest, src) {
    *32* tmp1 := dest
    *32* dest := dest >> (src & 0x1F)
    SHRFLAGS32(dest, tmp1, src)
};

INSTRUCTION "SHR.reg32.reg8" (dest, src) {
    *32* tmp1 := dest
    *32* dest := dest >> (src & 0x1F)
    SHRFLAGS32(dest, tmp1, src)
};

INSTRUCTION "SHR.rm8.imm8" (dest, src) {
    *8* tmpb := dest
    *8* dest := dest >> (src & 0x1F)
    SHRFLAGS8(dest, tmpb, src)
};

INSTRUCTION "SHR.rm8.reg8" (dest, src) {
    *8* tmpb := dest
    *8* dest := dest >> (src & 0x1F)
    SHRFLAGS8(dest, tmpb, src)
};

INSTRUCTION "SHR.rm16.imm16" (dest, src) {
    *8* tmph := dest
    *8* dest := dest >> (src & 0x1F)
    SHRFLAGS16(dest, tmph, src)
};

INSTRUCTION "SHR.rm32.reg8" (dest, src) {
    *32* tmp1 := dest
    *32* dest := dest >> (src & 0x1F)
    SHRFLAGS32(dest, tmp1, src)
};

INSTRUCTION "SHR.rm32.imm32" (dest, src) {
    *32* tmp1 := dest
    *32* dest := dest >> (src & 0x1F)
    SHRFLAGS32(dest, tmp1, src)
};


# SHRD
INSTRUCTION "SHRD.reg16.reg16.imm8" (dest, src, count) {
    *32* tmp1 := src << 16 | dest
    *16* dest := tmp1 >> count
    SHRDFLAGS16(dest, tmp1, count)
};

INSTRUCTION "SHRD.reg16.reg16.imm16" (dest, src, count) {
    *32* tmp1 := src << 16 | dest
    *16* dest := tmp1 >> count
    SHRDFLAGS16(dest, tmp1, count)
};

INSTRUCTION "SHRD.reg16.reg16.reg8" (dest, src, count) {
    *32* tmp1 := src << 16 | dest
    *16* dest := tmp1 >> count
    SHRDFLAGS16(dest, tmp1, count)
};

INSTRUCTION "SHRD.reg32.reg32.imm8" (dest, src, count) {
    *64* tmp1 := (src << 32) | dest
    *32* dest := tmp1 >> count
    SHRDFLAGS32(dest, tmp1, count)
};

INSTRUCTION "SHRD.reg32.reg32.imm32" (dest, src, count) {
    *64* tmp1 := (src << 32) | dest
    *32* dest := tmp1 >> count
    SHRDFLAGS32(dest, tmp1, count)
};

INSTRUCTION "SHRD.reg32.reg32.reg8" (dest, src, count) {
    *64* tmp1 := (src << 32) | dest
    *32* dest := tmp1 >> count
    SHRDFLAGS32(dest, tmp1, count)
};


# STC
INSTRUCTION "STC" () {
    *1* %CF := 1
};


# STD
INSTRUCTION "STD" () {
    *1* %DF := 1
};


# STI
INSTRUCTION "STI" () {
    *1* %IF := 1
};


# SUB
INSTRUCTION "SUB.reg8.imm8" (dest, src) {
    *8* tmp1 := dest
    *8* dest := dest - src
    SUBFLAGS8(tmp1, src, dest)
};

INSTRUCTION "SUB.reg8.reg8" (dest, src) {
    *8* tmp1 := dest
    *8* dest := dest - src
    SUBFLAGS8(tmp1, src, dest)
};

INSTRUCTION "SUB.reg8.rm8" (dest, src) {
    *8* tmp1 := dest
    *8* dest := dest - src
    SUBFLAGS8(tmp1, src, dest)
};

INSTRUCTION "SUB.reg16.imm16" (dest, src) {
    *16* tmp1 := dest
    *16* dest := dest - src
    SUBFLAGS16(tmp1, src, dest)
};

INSTRUCTION "SUB.reg16.reg16" (dest, src) {
    *16* tmp1 := dest
    *16* dest := dest - src
    SUBFLAGS16(tmp1, src, dest)
};

INSTRUCTION "SUB.reg16.rm16" (dest, src) {
    *16* tmp1 := dest
    *16* dest := dest - src
    SUBFLAGS16(tmp1, src, dest)
};

INSTRUCTION "SUB.reg32.imm32" (dest, src) {
    *32* tmp1 := dest
    *32* dest := dest - src
    SUBFLAGS32(tmp1, src, dest)
};

INSTRUCTION "SUB.reg32.reg32" (dest, src) {
    *32* tmp1 := dest
    *32* dest := dest - src
    SUBFLAGS32(tmp1, src, dest)
};

INSTRUCTION "SUB.reg32.rm32" (dest, src) {
    *32* tmp1 := dest
    *32* dest := dest - src
    SUBFLAGS32(tmp1, src, dest)
};

INSTRUCTION "SUB.rm8.imm8" (dest, src) {
    *8* tmp1 := dest
    *8* dest := dest - src
    SUBFLAGS8(tmp1, src, dest)
};

INSTRUCTION "SUB.rm8.reg8" (dest, src) {
    *8* tmp1 := dest
    *8* dest := dest - src
    SUBFLAGS8(tmp1, src, dest)
};

INSTRUCTION "SUB.rm16.imm16" (dest, src) {
    *16* tmp1 := dest
    *16* dest := dest - src
    SUBFLAGS16(tmp1, src, dest)
};

INSTRUCTION "SUB.rm16.reg16" (dest, src) {
    *16* tmp1 := dest
    *16* dest := dest - src
    SUBFLAGS16(tmp1, src, dest)
};

INSTRUCTION "SUB.rm32.imm32" (dest, src) {
    *32* tmp1 := dest
    *32* dest := dest - src
    SUBFLAGS32(tmp1, src, dest)
};

INSTRUCTION "SUB.rm32.reg32" (dest, src) {
    *32* tmp1 := dest
    *32* dest := dest - src
    SUBFLAGS32(tmp1, src, dest)
};


# TEST
INSTRUCTION "TEST.reg8.imm8" (lhs, rhs) {
    *8* tmpb := lhs & rhs
    LOGICALFLAGS8(tmpb)
};

INSTRUCTION "TEST.reg8.reg8" (lhs, rhs) {
    *8* tmpb := lhs & rhs
    LOGICALFLAGS8(tmpb)
};

INSTRUCTION "TEST.reg16.imm16" (lhs, rhs) {
    *16* tmph := lhs & rhs
    LOGICALFLAGS16(tmph)
};

INSTRUCTION "TEST.reg16.reg16" (lhs, rhs) {
    *16* tmph := lhs & rhs
    LOGICALFLAGS16(tmph)
};

INSTRUCTION "TEST.reg32.imm32" (lhs, rhs) {
    *32* tmp1 := lhs & rhs
    LOGICALFLAGS32(tmp1)
};

INSTRUCTION "TEST.reg32.reg32" (lhs, rhs) {
    *32* tmp1 := lhs & rhs
    LOGICALFLAGS32(tmp1)
};

INSTRUCTION "TEST.rm8.imm8" (lhs, rhs) {
    *8* tmpb := lhs & rhs
    LOGICALFLAGS8(tmpb)
};

INSTRUCTION "TEST.rm8.reg8" (lhs, rhs) {
    *8* tmpb := lhs & rhs
    LOGICALFLAGS8(tmpb)
};

INSTRUCTION "TEST.rm16.imm16" (lhs, rhs) {
    *16* tmph := lhs & rhs
    LOGICALFLAGS16(tmph)
};

INSTRUCTION "TEST.rm16.reg16" (lhs, rhs) {
    *16* tmph := lhs & rhs
    LOGICALFLAGS16(tmph)
};

INSTRUCTION "TEST.rm32.imm32" (lhs, rhs) {
    *32* tmp1 := lhs & rhs
    LOGICALFLAGS32(tmp1)
};

INSTRUCTION "TEST.rm32.reg32" (lhs, rhs) {
    *32* tmp1 := lhs & rhs
    LOGICALFLAGS32(tmp1)
};


# UD2
INSTRUCTION "UD2" () {
    _
};


# WAIT
INSTRUCTION "WAIT" () {
    _
};


# XADD
<<<<<<< HEAD
INSTRUCTION "XADD.rm8.reg8" (dest, src) {
    *8* tmpb := src + dest
    *8* src := dest
    *8* dest := tmpb
};

INSTRUCTION "XADD.rm16.reg16" (dest, src) {
    *16* tmph := src + dest
    *16* src := dest
    *16* dest := tmph
};

INSTRUCTION "XADD.rm32.reg32" (dest, src) {
    *8* tmp1 := src + dest
    *8* src := dest
    *8* dest := tmp1
};

INSTRUCTION "XADD.rm64.reg64" (dest, src) {
    *8* tmp1 := src + dest
    *8* src := dest
    *8* dest := tmp1
};
=======
XADD.reg8.reg8 dest, src
    *8* tmp_src := src
    *8* tmpb := src + dest
    *8* src := dest
    *8* dest := tmpb
    ADDFLAGS8(tmp_src, src, dest)
;

XADD.rm8.reg8 dest, src
    *8* tmp_src := src
    *8* tmpb := src + dest
    *8* src := dest
    *8* dest := tmpb
    ADDFLAGS8(tmp_src, src, dest)
;

XADD.reg16.reg16 dest, src
    *16* tmp_src := src
    *16* tmph := src + dest
    *16* src := dest
    *16* dest := tmph
    ADDFLAGS16(tmp_src, src, dest)
;

XADD.rm16.reg16 dest, src
    *16* tmp_src := src
    *16* tmph := src + dest
    *16* src := dest
    *16* dest := tmph
    ADDFLAGS16(tmp_src, src, dest)
;

XADD.reg32.reg32 dest, src
    *32* tmp_src := src
    *32* tmp1 := src + dest
    *32* src := dest
    *32* dest := tmp1
    ADDFLAGS32(tmp_src, src, dest)
;

XADD.rm32.reg32 dest, src
    *32* tmp_src := src
    *32* tmp1 := src + dest
    *32* src := dest
    *32* dest := tmp1
    ADDFLAGS32(tmp_src, src, dest)
;

XADD.rm64.reg64 dest, src
    *64* tmp_src := src
    *64* tmp1 := src + dest
    *64* src := dest
    *64* dest := tmp1
    ADDFLAGS64(tmp_src, src, dest)
;
>>>>>>> d4d9aea8


# XCHG
INSTRUCTION "XCHG.reg8.reg8" (reg1, reg2) {
    *8* tmpreg := reg1
    *8* reg1 := reg2
    *8* reg2 := tmpreg
};

INSTRUCTION "XCHG.reg16.reg16" (reg1, reg2) {
    *16* tmpreg := reg1
    *16* reg1 := reg2
    *16* reg2 := tmpreg
};

INSTRUCTION "XCHG.reg32.reg32" (reg1, reg2) {
    *32* tmpreg := reg1
    *32* reg1 := reg2
    *32* reg2 := tmpreg
};

INSTRUCTION "XCHG.rm8.reg8" (reg1, reg2) {
    *8* tmpreg := reg1
    *8* reg1 := reg2
    *8* reg2 := tmpreg
};

INSTRUCTION "XCHG.rm16.reg16" (reg1, reg2) {
    *16* tmpreg := reg1
    *16* reg1 := reg2
    *16* reg2 := tmpreg
};

INSTRUCTION "XCHG.rm32.reg32" (reg1, reg2) {
    *32* tmpreg := reg1
    *32* reg1 := reg2
    *32* reg2 := tmpreg
};


# XLATB
INSTRUCTION "XLATB" () {
    *8* %al := m[%ebx + %al]
};


# XOR
INSTRUCTION "XOR.reg8.imm8" (dest, src) {
    *8* dest := dest ^ src
    LOGICALFLAGS8(dest)
};

INSTRUCTION "XOR.reg8.reg8" (dest, src) {
    *8* dest := (dest ^ src)
    LOGICALFLAGS8(dest)
};

INSTRUCTION "XOR.reg8.rm8" (dest, src) {
    *8* dest := (dest ^ src)
    LOGICALFLAGS8(dest)
};

INSTRUCTION "XOR.reg16.imm16" (dest, src) {
    *16* dest := dest ^ src
    LOGICALFLAGS16(dest)
};

INSTRUCTION "XOR.reg16.reg16" (dest, src) {
    *16* dest := dest ^ src
    LOGICALFLAGS16(dest)
};

INSTRUCTION "XOR.reg16.rm16" (dest, src) {
    *16* dest := dest ^ src
    LOGICALFLAGS16(dest)
};

INSTRUCTION "XOR.reg32.imm32" (dest, src) {
    *32* dest := dest ^ src
    LOGICALFLAGS32(dest)
};

INSTRUCTION "XOR.reg32.reg32" (dest, src) {
    *32* dest := dest ^ src
    LOGICALFLAGS32(dest)
};

INSTRUCTION "XOR.reg32.rm32" (dest, src) {
    *32* dest := dest ^ src
    LOGICALFLAGS32(dest)
};

INSTRUCTION "XOR.rm8.imm8" (dest, src) {
    *8* dest := dest ^ src
    LOGICALFLAGS8(dest)
};

INSTRUCTION "XOR.rm8.reg8" (dest, src) {
    *8* dest := dest ^ src
    LOGICALFLAGS8(dest)
};

INSTRUCTION "XOR.rm16.imm16" (dest, src) {
    *16* dest := dest ^ src
    LOGICALFLAGS16(dest)
};

INSTRUCTION "XOR.rm16.reg16" (dest, src) {
    *16* dest := dest ^ src
    LOGICALFLAGS16(dest)
};

INSTRUCTION "XOR.rm32.imm32" (dest, src) {
    *32* dest := dest ^ src
    LOGICALFLAGS32(dest)
};

INSTRUCTION "XOR.rm32.reg32" (dest, src) {
    *32* dest := dest ^ src
    LOGICALFLAGS32(dest)
};<|MERGE_RESOLUTION|>--- conflicted
+++ resolved
@@ -1262,231 +1262,145 @@
 
 
 # CMOVcc
-<<<<<<< HEAD
-INSTRUCTION "CMOVA.reg32.reg32"    (dest, src) {      *32* dest := [(~%CF && ~%ZF)         ? src : dest]};
-INSTRUCTION "CMOVA.reg32.rm32"     (dest, src) {      *32* dest := [(~%CF && ~%ZF)         ? src : dest]};
-
-INSTRUCTION "CMOVAE.reg32.reg32"   (dest, src) {      *32* dest := [(%CF = 0)              ? src : dest]};
-INSTRUCTION "CMOVAE.reg32.rm32"    (dest, src) {      *32* dest := [(%CF = 0)              ? src : dest]};
-
-INSTRUCTION "CMOVB.reg32.reg32"    (dest, src) {      *32* dest := [(%CF = 1)              ? src : dest]};
-INSTRUCTION "CMOVB.reg32.rm32"     (dest, src) {      *32* dest := [(%CF = 1)              ? src : dest]};
-
-INSTRUCTION "CMOVBE.reg32.reg32"   (dest, src) {      *32* dest := [(%CF || %ZF)           ? src : dest]};
-INSTRUCTION "CMOVBE.reg32.rm32"    (dest, src) {      *32* dest := [(%CF || %ZF)           ? src : dest]};
-
-INSTRUCTION "CMOVC.reg32.reg32"    (dest, src) {      *32* dest := [(%CF = 1)              ? src : dest]};
-INSTRUCTION "CMOVC.reg32.rm32"     (dest, src) {      *32* dest := [(%CF = 1)              ? src : dest]};
-
-INSTRUCTION "CMOVE.reg32.reg32"    (dest, src) {      *32* dest := [(%ZF = 1)              ? src : dest]};
-INSTRUCTION "CMOVE.reg32.rm32"     (dest, src) {      *32* dest := [(%ZF = 1)              ? src : dest]};
-
-INSTRUCTION "CMOVG.reg32.reg32"    (dest, src) {      *32* dest := [(~%ZF && ~(%SF ^ %OF)) ? src : dest]};
-INSTRUCTION "CMOVG.reg32.rm32"     (dest, src) {      *32* dest := [(~%ZF && ~(%SF ^ %OF)) ? src : dest]};
-
-INSTRUCTION "CMOVGE.reg32.reg32"   (dest, src) {      *32* dest := [(~(%SF ^ %OF))         ? src : dest]};
-INSTRUCTION "CMOVGE.reg32.rm32"    (dest, src) {      *32* dest := [(~(%SF ^ %OF))         ? src : dest]};
-
-INSTRUCTION "CMOVL.reg32.reg32"    (dest, src) {      *32* dest := [(%SF ^ %OF)            ? src : dest]};
-INSTRUCTION "CMOVL.reg32.rm32"     (dest, src) {      *32* dest := [(%SF ^ %OF)            ? src : dest]};
-
-INSTRUCTION "CMOVLE.reg32.reg32"   (dest, src) {      *32* dest := [(%ZF || (%SF ^ %OF))   ? src : dest]};
-INSTRUCTION "CMOVLE.reg32.rm32"    (dest, src) {      *32* dest := [(%ZF || (%SF ^ %OF))   ? src : dest]};
-
-INSTRUCTION "CMOVNA.reg32.reg32"   (dest, src) {      *32* dest := [(%CF || %ZF)           ? src : dest]};
-INSTRUCTION "CMOVNA.reg32.rm32"    (dest, src) {      *32* dest := [(%CF || %ZF)           ? src : dest]};
-
-INSTRUCTION "CMOVNAE.reg32.reg32"  (dest, src) {      *32* dest := [(%CF = 1)              ? src : dest]};
-INSTRUCTION "CMOVNAE.reg32.rm32"   (dest, src) {      *32* dest := [(%CF = 1)              ? src : dest]};
-
-INSTRUCTION "CMOVNB.reg32.reg32"   (dest, src) {      *32* dest := [(%CF = 0)              ? src : dest]};
-INSTRUCTION "CMOVNB.reg32.rm32"    (dest, src) {      *32* dest := [(%CF = 0)              ? src : dest]};
-
-INSTRUCTION "CMOVNBE.reg32.reg32"  (dest, src) {      *32* dest := [(~%CF && ~%ZF)         ? src : dest]};
-INSTRUCTION "CMOVNBE.reg32.rm32"   (dest, src) {      *32* dest := [(~%CF && ~%ZF)         ? src : dest]};
-
-INSTRUCTION "CMOVNC.reg32.reg32"   (dest, src) {      *32* dest := [(%CF = 0)              ? src : dest]};
-INSTRUCTION "CMOVNC.reg32.rm32"    (dest, src) {      *32* dest := [(%CF = 0)              ? src : dest]};
-
-INSTRUCTION "CMOVNE.reg32.reg32"   (dest, src) {      *32* dest := [(%ZF = 0)              ? src : dest]};
-INSTRUCTION "CMOVNE.reg32.rm32"    (dest, src) {      *32* dest := [(%ZF = 0)              ? src : dest]};
-
-INSTRUCTION "CMOVNG.reg32.reg32"   (dest, src) {      *32* dest := [(%ZF || (%SF ^ %OF))   ? src : dest]};
-INSTRUCTION "CMOVNG.reg32.rm32"    (dest, src) {      *32* dest := [(%ZF || (%SF ^ %OF))   ? src : dest]};
-
-INSTRUCTION "CMOVNGE.reg32.reg32"  (dest, src) {      *32* dest := [(~%ZF && ~(%SF ^ %OF)) ? src : dest]};
-INSTRUCTION "CMOVNGE.reg32.rm32"   (dest, src) {      *32* dest := [(~%ZF && ~(%SF ^ %OF)) ? src : dest]};
-
-INSTRUCTION "CMOVNL.reg32.reg32"   (dest, src) {      *32* dest := [(~(%SF ^ %OF))         ? src : dest]};
-INSTRUCTION "CMOVNL.reg32.rm32"    (dest, src) {      *32* dest := [(~(%SF ^ %OF))         ? src : dest]};
-
-INSTRUCTION "CMOVNLE.reg32.reg32"  (dest, src) {      *32* dest := [(~%ZF && ~(%SF ^ %OF)) ? src : dest]};
-INSTRUCTION "CMOVNLE.reg32.rm32"   (dest, src) {      *32* dest := [(~%ZF && ~(%SF ^ %OF)) ? src : dest]};
-
-INSTRUCTION "CMOVNO.reg32.reg32"   (dest, src) {      *32* dest := [(~%OF)                 ? src : dest]};
-INSTRUCTION "CMOVNO.reg32.rm32"    (dest, src) {      *32* dest := [(~%OF)                 ? src : dest]};
-
-INSTRUCTION "CMOVNP.reg32.reg32"   (dest, src) {      *32* dest := [(~%PF)                 ? src : dest]};
-INSTRUCTION "CMOVNP.reg32.rm32"    (dest, src) {      *32* dest := [(~%PF)                 ? src : dest]};
-
-INSTRUCTION "CMOVNS.reg32.reg32"   (dest, src) {      *32* dest := [(~%SF)                 ? src : dest]};
-INSTRUCTION "CMOVNS.reg32.rm32"    (dest, src) {      *32* dest := [(~%SF)                 ? src : dest]};
-
-INSTRUCTION "CMOVNZ.reg32.reg32"   (dest, src) {      *32* dest := [(~%ZF)                 ? src : dest]};
-INSTRUCTION "CMOVNZ.reg32.rm32"    (dest, src) {      *32* dest := [(~%ZF)                 ? src : dest]};
-
-INSTRUCTION "CMOVO.reg32.reg32"    (dest, src) {      *32* dest := [(%OF)                  ? src : dest]};
-INSTRUCTION "CMOVO.reg32.rm32"     (dest, src) {      *32* dest := [(%OF)                  ? src : dest]};
-
-INSTRUCTION "CMOVP.reg32.reg32"    (dest, src) {      *32* dest := [(%PF)                  ? src : dest]};
-INSTRUCTION "CMOVP.reg32.rm32"     (dest, src) {      *32* dest := [(%PF)                  ? src : dest]};
-
-INSTRUCTION "CMOVS.reg32.reg32"    (dest, src) {      *32* dest := [(%SF)                  ? src : dest]};
-INSTRUCTION "CMOVS.reg32.rm32"     (dest, src) {      *32* dest := [(%SF)                  ? src : dest]};
-
-INSTRUCTION "CMOVZ.reg32.reg32"    (dest, src) {      *32* dest := [(%ZF)                  ? src : dest]};
-INSTRUCTION "CMOVZ.reg32.rm32"     (dest, src) {      *32* dest := [(%ZF)                  ? src : dest]};
-=======
-CMOVA.reg16.reg16    dest, src      *16* dest := [(~%CF && ~%ZF)         ? src : dest];
-CMOVA.reg16.rm16     dest, src      *16* dest := [(~%CF && ~%ZF)         ? src : dest];
-CMOVA.reg32.reg32    dest, src      *32* dest := [(~%CF && ~%ZF)         ? src : dest];
-CMOVA.reg32.rm32     dest, src      *32* dest := [(~%CF && ~%ZF)         ? src : dest];
-
-CMOVAE.reg16.reg16   dest, src      *16* dest := [(%CF = 0)              ? src : dest];
-CMOVAE.reg16.rm16    dest, src      *16* dest := [(%CF = 0)              ? src : dest];
-CMOVAE.reg32.reg32   dest, src      *32* dest := [(%CF = 0)              ? src : dest];
-CMOVAE.reg32.rm32    dest, src      *32* dest := [(%CF = 0)              ? src : dest];
-
-CMOVB.reg16.reg16    dest, src      *16* dest := [(%CF = 1)              ? src : dest];
-CMOVB.reg16.rm16     dest, src      *16* dest := [(%CF = 1)              ? src : dest];
-CMOVB.reg32.reg32    dest, src      *32* dest := [(%CF = 1)              ? src : dest];
-CMOVB.reg32.rm32     dest, src      *32* dest := [(%CF = 1)              ? src : dest];
-
-CMOVBE.reg16.reg16   dest, src      *16* dest := [(%CF || %ZF)           ? src : dest];
-CMOVBE.reg16.rm16    dest, src      *16* dest := [(%CF || %ZF)           ? src : dest];
-CMOVBE.reg32.reg32   dest, src      *32* dest := [(%CF || %ZF)           ? src : dest];
-CMOVBE.reg32.rm32    dest, src      *32* dest := [(%CF || %ZF)           ? src : dest];
-
-CMOVC.reg16.reg16    dest, src      *16* dest := [(%CF = 1)              ? src : dest];
-CMOVC.reg16.rm16     dest, src      *16* dest := [(%CF = 1)              ? src : dest];
-CMOVC.reg32.reg32    dest, src      *32* dest := [(%CF = 1)              ? src : dest];
-CMOVC.reg32.rm32     dest, src      *32* dest := [(%CF = 1)              ? src : dest];
-
-CMOVE.reg16.reg16    dest, src      *16* dest := [(%ZF = 1)              ? src : dest];
-CMOVE.reg16.rm16     dest, src      *16* dest := [(%ZF = 1)              ? src : dest];
-CMOVE.reg32.reg32    dest, src      *32* dest := [(%ZF = 1)              ? src : dest];
-CMOVE.reg32.rm32     dest, src      *32* dest := [(%ZF = 1)              ? src : dest];
-
-CMOVG.reg16.reg16    dest, src      *16* dest := [(~%ZF && ~(%SF ^ %OF)) ? src : dest];
-CMOVG.reg16.rm16     dest, src      *16* dest := [(~%ZF && ~(%SF ^ %OF)) ? src : dest];
-CMOVG.reg32.reg32    dest, src      *32* dest := [(~%ZF && ~(%SF ^ %OF)) ? src : dest];
-CMOVG.reg32.rm32     dest, src      *32* dest := [(~%ZF && ~(%SF ^ %OF)) ? src : dest];
-
-CMOVGE.reg16.reg16   dest, src      *16* dest := [(~(%SF ^ %OF))         ? src : dest];
-CMOVGE.reg16.rm16    dest, src      *16* dest := [(~(%SF ^ %OF))         ? src : dest];
-CMOVGE.reg32.reg32   dest, src      *32* dest := [(~(%SF ^ %OF))         ? src : dest];
-CMOVGE.reg32.rm32    dest, src      *32* dest := [(~(%SF ^ %OF))         ? src : dest];
-
-CMOVL.reg16.reg16    dest, src      *16* dest := [(%SF ^ %OF)            ? src : dest];
-CMOVL.reg16.rm16     dest, src      *16* dest := [(%SF ^ %OF)            ? src : dest];
-CMOVL.reg32.reg32    dest, src      *32* dest := [(%SF ^ %OF)            ? src : dest];
-CMOVL.reg32.rm32     dest, src      *32* dest := [(%SF ^ %OF)            ? src : dest];
-
-CMOVLE.reg16.reg16   dest, src      *16* dest := [(%ZF || (%SF ^ %OF))   ? src : dest];
-CMOVLE.reg16.rm16    dest, src      *16* dest := [(%ZF || (%SF ^ %OF))   ? src : dest];
-CMOVLE.reg32.reg32   dest, src      *32* dest := [(%ZF || (%SF ^ %OF))   ? src : dest];
-CMOVLE.reg32.rm32    dest, src      *32* dest := [(%ZF || (%SF ^ %OF))   ? src : dest];
-
-CMOVNA.reg16.reg16   dest, src      *16* dest := [(%CF || %ZF)           ? src : dest];
-CMOVNA.reg16.rm16    dest, src      *16* dest := [(%CF || %ZF)           ? src : dest];
-CMOVNA.reg32.reg32   dest, src      *32* dest := [(%CF || %ZF)           ? src : dest];
-CMOVNA.reg32.rm32    dest, src      *32* dest := [(%CF || %ZF)           ? src : dest];
-
-CMOVNAE.reg16.reg16  dest, src      *16* dest := [(%CF = 1)              ? src : dest];
-CMOVNAE.reg16.rm16   dest, src      *16* dest := [(%CF = 1)              ? src : dest];
-CMOVNAE.reg32.reg32  dest, src      *32* dest := [(%CF = 1)              ? src : dest];
-CMOVNAE.reg32.rm32   dest, src      *32* dest := [(%CF = 1)              ? src : dest];
-
-CMOVNB.reg16.reg16   dest, src      *16* dest := [(%CF = 0)              ? src : dest];
-CMOVNB.reg16.rm16    dest, src      *16* dest := [(%CF = 0)              ? src : dest];
-CMOVNB.reg32.reg32   dest, src      *32* dest := [(%CF = 0)              ? src : dest];
-CMOVNB.reg32.rm32    dest, src      *32* dest := [(%CF = 0)              ? src : dest];
-
-CMOVNBE.reg16.reg16  dest, src      *16* dest := [(~%CF && ~%ZF)         ? src : dest];
-CMOVNBE.reg16.rm16   dest, src      *16* dest := [(~%CF && ~%ZF)         ? src : dest];
-CMOVNBE.reg32.reg32  dest, src      *32* dest := [(~%CF && ~%ZF)         ? src : dest];
-CMOVNBE.reg32.rm32   dest, src      *32* dest := [(~%CF && ~%ZF)         ? src : dest];
-
-CMOVNC.reg16.reg16   dest, src      *16* dest := [(%CF = 0)              ? src : dest];
-CMOVNC.reg16.rm16    dest, src      *16* dest := [(%CF = 0)              ? src : dest];
-CMOVNC.reg32.reg32   dest, src      *32* dest := [(%CF = 0)              ? src : dest];
-CMOVNC.reg32.rm32    dest, src      *32* dest := [(%CF = 0)              ? src : dest];
-
-CMOVNE.reg16.reg16   dest, src      *16* dest := [(%ZF = 0)              ? src : dest];
-CMOVNE.reg16.rm16    dest, src      *16* dest := [(%ZF = 0)              ? src : dest];
-CMOVNE.reg32.reg32   dest, src      *32* dest := [(%ZF = 0)              ? src : dest];
-CMOVNE.reg32.rm32    dest, src      *32* dest := [(%ZF = 0)              ? src : dest];
-
-CMOVNG.reg16.reg16   dest, src      *16* dest := [(%ZF || (%SF ^ %OF))   ? src : dest];
-CMOVNG.reg16.rm16    dest, src      *16* dest := [(%ZF || (%SF ^ %OF))   ? src : dest];
-CMOVNG.reg32.reg32   dest, src      *32* dest := [(%ZF || (%SF ^ %OF))   ? src : dest];
-CMOVNG.reg32.rm32    dest, src      *32* dest := [(%ZF || (%SF ^ %OF))   ? src : dest];
-
-CMOVNGE.reg16.reg16  dest, src      *16* dest := [(~%ZF && ~(%SF ^ %OF)) ? src : dest];
-CMOVNGE.reg16.rm16   dest, src      *16* dest := [(~%ZF && ~(%SF ^ %OF)) ? src : dest];
-CMOVNGE.reg32.reg32  dest, src      *32* dest := [(~%ZF && ~(%SF ^ %OF)) ? src : dest];
-CMOVNGE.reg32.rm32   dest, src      *32* dest := [(~%ZF && ~(%SF ^ %OF)) ? src : dest];
-
-CMOVNL.reg16.reg16   dest, src      *16* dest := [(~(%SF ^ %OF))         ? src : dest];
-CMOVNL.reg16.rm16    dest, src      *16* dest := [(~(%SF ^ %OF))         ? src : dest];
-CMOVNL.reg32.reg32   dest, src      *32* dest := [(~(%SF ^ %OF))         ? src : dest];
-CMOVNL.reg32.rm32    dest, src      *32* dest := [(~(%SF ^ %OF))         ? src : dest];
-
-CMOVNLE.reg16.reg16  dest, src      *16* dest := [(~%ZF && ~(%SF ^ %OF)) ? src : dest];
-CMOVNLE.reg16.rm16   dest, src      *16* dest := [(~%ZF && ~(%SF ^ %OF)) ? src : dest];
-CMOVNLE.reg32.reg32  dest, src      *32* dest := [(~%ZF && ~(%SF ^ %OF)) ? src : dest];
-CMOVNLE.reg32.rm32   dest, src      *32* dest := [(~%ZF && ~(%SF ^ %OF)) ? src : dest];
-
-CMOVNO.reg16.reg16   dest, src      *16* dest := [(~%OF)                 ? src : dest];
-CMOVNO.reg16.rm16    dest, src      *16* dest := [(~%OF)                 ? src : dest];
-CMOVNO.reg32.reg32   dest, src      *32* dest := [(~%OF)                 ? src : dest];
-CMOVNO.reg32.rm32    dest, src      *32* dest := [(~%OF)                 ? src : dest];
-
-CMOVNP.reg16.reg16   dest, src      *16* dest := [(~%PF)                 ? src : dest];
-CMOVNP.reg16.rm16    dest, src      *16* dest := [(~%PF)                 ? src : dest];
-CMOVNP.reg32.reg32   dest, src      *32* dest := [(~%PF)                 ? src : dest];
-CMOVNP.reg32.rm32    dest, src      *32* dest := [(~%PF)                 ? src : dest];
-
-CMOVNS.reg16.reg16   dest, src      *16* dest := [(~%SF)                 ? src : dest];
-CMOVNS.reg16.rm16    dest, src      *16* dest := [(~%SF)                 ? src : dest];
-CMOVNS.reg32.reg32   dest, src      *32* dest := [(~%SF)                 ? src : dest];
-CMOVNS.reg32.rm32    dest, src      *32* dest := [(~%SF)                 ? src : dest];
-
-CMOVNZ.reg16.reg16   dest, src      *16* dest := [(~%ZF)                 ? src : dest];
-CMOVNZ.reg16.rm16    dest, src      *16* dest := [(~%ZF)                 ? src : dest];
-CMOVNZ.reg32.reg32   dest, src      *32* dest := [(~%ZF)                 ? src : dest];
-CMOVNZ.reg32.rm32    dest, src      *32* dest := [(~%ZF)                 ? src : dest];
-
-CMOVO.reg16.reg16    dest, src      *16* dest := [(%OF)                  ? src : dest];
-CMOVO.reg16.rm16     dest, src      *16* dest := [(%OF)                  ? src : dest];
-CMOVO.reg32.reg32    dest, src      *32* dest := [(%OF)                  ? src : dest];
-CMOVO.reg32.rm32     dest, src      *32* dest := [(%OF)                  ? src : dest];
-
-CMOVP.reg16.reg16    dest, src      *16* dest := [(%PF)                  ? src : dest];
-CMOVP.reg16.rm16     dest, src      *16* dest := [(%PF)                  ? src : dest];
-CMOVP.reg32.reg32    dest, src      *32* dest := [(%PF)                  ? src : dest];
-CMOVP.reg32.rm32     dest, src      *32* dest := [(%PF)                  ? src : dest];
-
-CMOVS.reg16.reg16    dest, src      *16* dest := [(%SF)                  ? src : dest];
-CMOVS.reg16.rm16     dest, src      *16* dest := [(%SF)                  ? src : dest];
-CMOVS.reg32.reg32    dest, src      *32* dest := [(%SF)                  ? src : dest];
-CMOVS.reg32.rm32     dest, src      *32* dest := [(%SF)                  ? src : dest];
-
-CMOVZ.reg16.reg16    dest, src      *16* dest := [(%ZF)                  ? src : dest];
-CMOVZ.reg16.rm16     dest, src      *16* dest := [(%ZF)                  ? src : dest];
-CMOVZ.reg32.reg32    dest, src      *32* dest := [(%ZF)                  ? src : dest];
-CMOVZ.reg32.rm32     dest, src      *32* dest := [(%ZF)                  ? src : dest];
->>>>>>> d4d9aea8
+INSTRUCTION "CMOVA.reg16.reg16"    (dest, src) { *16* dest := [(~%CF && ~%ZF)         ? src : dest] };
+INSTRUCTION "CMOVA.reg16.rm16"     (dest, src) { *16* dest := [(~%CF && ~%ZF)         ? src : dest] };
+INSTRUCTION "CMOVA.reg32.reg32"    (dest, src) { *32* dest := [(~%CF && ~%ZF)         ? src : dest] };
+INSTRUCTION "CMOVA.reg32.rm32"     (dest, src) { *32* dest := [(~%CF && ~%ZF)         ? src : dest] };
+
+INSTRUCTION "CMOVAE.reg16.reg16"   (dest, src) { *16* dest := [(%CF = 0)              ? src : dest] };
+INSTRUCTION "CMOVAE.reg16.rm16"    (dest, src) { *16* dest := [(%CF = 0)              ? src : dest] };
+INSTRUCTION "CMOVAE.reg32.reg32"   (dest, src) { *32* dest := [(%CF = 0)              ? src : dest] };
+INSTRUCTION "CMOVAE.reg32.rm32"    (dest, src) { *32* dest := [(%CF = 0)              ? src : dest] };
+
+INSTRUCTION "CMOVB.reg16.reg16"    (dest, src) { *16* dest := [(%CF = 1)              ? src : dest] };
+INSTRUCTION "CMOVB.reg16.rm16"     (dest, src) { *16* dest := [(%CF = 1)              ? src : dest] };
+INSTRUCTION "CMOVB.reg32.reg32"    (dest, src) { *32* dest := [(%CF = 1)              ? src : dest] };
+INSTRUCTION "CMOVB.reg32.rm32"     (dest, src) { *32* dest := [(%CF = 1)              ? src : dest] };
+
+INSTRUCTION "CMOVBE.reg16.reg16"   (dest, src) { *16* dest := [(%CF || %ZF)           ? src : dest] };
+INSTRUCTION "CMOVBE.reg16.rm16"    (dest, src) { *16* dest := [(%CF || %ZF)           ? src : dest] };
+INSTRUCTION "CMOVBE.reg32.reg32"   (dest, src) { *32* dest := [(%CF || %ZF)           ? src : dest] };
+INSTRUCTION "CMOVBE.reg32.rm32"    (dest, src) { *32* dest := [(%CF || %ZF)           ? src : dest] };
+
+INSTRUCTION "CMOVC.reg16.reg16"    (dest, src) { *16* dest := [(%CF = 1)              ? src : dest] };
+INSTRUCTION "CMOVC.reg16.rm16"     (dest, src) { *16* dest := [(%CF = 1)              ? src : dest] };
+INSTRUCTION "CMOVC.reg32.reg32"    (dest, src) { *32* dest := [(%CF = 1)              ? src : dest] };
+INSTRUCTION "CMOVC.reg32.rm32"     (dest, src) { *32* dest := [(%CF = 1)              ? src : dest] };
+
+INSTRUCTION "CMOVE.reg16.reg16"    (dest, src) { *16* dest := [(%ZF = 1)              ? src : dest] };
+INSTRUCTION "CMOVE.reg16.rm16"     (dest, src) { *16* dest := [(%ZF = 1)              ? src : dest] };
+INSTRUCTION "CMOVE.reg32.reg32"    (dest, src) { *32* dest := [(%ZF = 1)              ? src : dest] };
+INSTRUCTION "CMOVE.reg32.rm32"     (dest, src) { *32* dest := [(%ZF = 1)              ? src : dest] };
+
+INSTRUCTION "CMOVG.reg16.reg16"    (dest, src) { *16* dest := [(~%ZF && ~(%SF ^ %OF)) ? src : dest] };
+INSTRUCTION "CMOVG.reg16.rm16"     (dest, src) { *16* dest := [(~%ZF && ~(%SF ^ %OF)) ? src : dest] };
+INSTRUCTION "CMOVG.reg32.reg32"    (dest, src) { *32* dest := [(~%ZF && ~(%SF ^ %OF)) ? src : dest] };
+INSTRUCTION "CMOVG.reg32.rm32"     (dest, src) { *32* dest := [(~%ZF && ~(%SF ^ %OF)) ? src : dest] };
+
+INSTRUCTION "CMOVGE.reg16.reg16"   (dest, src) { *16* dest := [(~(%SF ^ %OF))         ? src : dest] };
+INSTRUCTION "CMOVGE.reg16.rm16"    (dest, src) { *16* dest := [(~(%SF ^ %OF))         ? src : dest] };
+INSTRUCTION "CMOVGE.reg32.reg32"   (dest, src) { *32* dest := [(~(%SF ^ %OF))         ? src : dest] };
+INSTRUCTION "CMOVGE.reg32.rm32"    (dest, src) { *32* dest := [(~(%SF ^ %OF))         ? src : dest] };
+
+INSTRUCTION "CMOVL.reg16.reg16"    (dest, src) { *16* dest := [(%SF ^ %OF)            ? src : dest] };
+INSTRUCTION "CMOVL.reg16.rm16"     (dest, src) { *16* dest := [(%SF ^ %OF)            ? src : dest] };
+INSTRUCTION "CMOVL.reg32.reg32"    (dest, src) { *32* dest := [(%SF ^ %OF)            ? src : dest] };
+INSTRUCTION "CMOVL.reg32.rm32"     (dest, src) { *32* dest := [(%SF ^ %OF)            ? src : dest] };
+
+INSTRUCTION "CMOVLE.reg16.reg16"   (dest, src) { *16* dest := [(%ZF || (%SF ^ %OF))   ? src : dest] };
+INSTRUCTION "CMOVLE.reg16.rm16"    (dest, src) { *16* dest := [(%ZF || (%SF ^ %OF))   ? src : dest] };
+INSTRUCTION "CMOVLE.reg32.reg32"   (dest, src) { *32* dest := [(%ZF || (%SF ^ %OF))   ? src : dest] };
+INSTRUCTION "CMOVLE.reg32.rm32"    (dest, src) { *32* dest := [(%ZF || (%SF ^ %OF))   ? src : dest] };
+
+INSTRUCTION "CMOVNA.reg16.reg16"   (dest, src) { *16* dest := [(%CF || %ZF)           ? src : dest] };
+INSTRUCTION "CMOVNA.reg16.rm16"    (dest, src) { *16* dest := [(%CF || %ZF)           ? src : dest] };
+INSTRUCTION "CMOVNA.reg32.reg32"   (dest, src) { *32* dest := [(%CF || %ZF)           ? src : dest] };
+INSTRUCTION "CMOVNA.reg32.rm32"    (dest, src) { *32* dest := [(%CF || %ZF)           ? src : dest] };
+
+INSTRUCTION "CMOVNAE.reg16.reg16"  (dest, src) { *16* dest := [(%CF = 1)              ? src : dest] };
+INSTRUCTION "CMOVNAE.reg16.rm16"   (dest, src) { *16* dest := [(%CF = 1)              ? src : dest] };
+INSTRUCTION "CMOVNAE.reg32.reg32"  (dest, src) { *32* dest := [(%CF = 1)              ? src : dest] };
+INSTRUCTION "CMOVNAE.reg32.rm32"   (dest, src) { *32* dest := [(%CF = 1)              ? src : dest] };
+
+INSTRUCTION "CMOVNB.reg16.reg16"   (dest, src) { *16* dest := [(%CF = 0)              ? src : dest] };
+INSTRUCTION "CMOVNB.reg16.rm16"    (dest, src) { *16* dest := [(%CF = 0)              ? src : dest] };
+INSTRUCTION "CMOVNB.reg32.reg32"   (dest, src) { *32* dest := [(%CF = 0)              ? src : dest] };
+INSTRUCTION "CMOVNB.reg32.rm32"    (dest, src) { *32* dest := [(%CF = 0)              ? src : dest] };
+
+INSTRUCTION "CMOVNBE.reg16.reg16"  (dest, src) { *16* dest := [(~%CF && ~%ZF)         ? src : dest] };
+INSTRUCTION "CMOVNBE.reg16.rm16"   (dest, src) { *16* dest := [(~%CF && ~%ZF)         ? src : dest] };
+INSTRUCTION "CMOVNBE.reg32.reg32"  (dest, src) { *32* dest := [(~%CF && ~%ZF)         ? src : dest] };
+INSTRUCTION "CMOVNBE.reg32.rm32"   (dest, src) { *32* dest := [(~%CF && ~%ZF)         ? src : dest] };
+
+INSTRUCTION "CMOVNC.reg16.reg16"   (dest, src) { *16* dest := [(%CF = 0)              ? src : dest] };
+INSTRUCTION "CMOVNC.reg16.rm16"    (dest, src) { *16* dest := [(%CF = 0)              ? src : dest] };
+INSTRUCTION "CMOVNC.reg32.reg32"   (dest, src) { *32* dest := [(%CF = 0)              ? src : dest] };
+INSTRUCTION "CMOVNC.reg32.rm32"    (dest, src) { *32* dest := [(%CF = 0)              ? src : dest] };
+
+INSTRUCTION "CMOVNE.reg16.reg16"   (dest, src) { *16* dest := [(%ZF = 0)              ? src : dest] };
+INSTRUCTION "CMOVNE.reg16.rm16"    (dest, src) { *16* dest := [(%ZF = 0)              ? src : dest] };
+INSTRUCTION "CMOVNE.reg32.reg32"   (dest, src) { *32* dest := [(%ZF = 0)              ? src : dest] };
+INSTRUCTION "CMOVNE.reg32.rm32"    (dest, src) { *32* dest := [(%ZF = 0)              ? src : dest] };
+
+INSTRUCTION "CMOVNG.reg16.reg16"   (dest, src) { *16* dest := [(%ZF || (%SF ^ %OF))   ? src : dest] };
+INSTRUCTION "CMOVNG.reg16.rm16"    (dest, src) { *16* dest := [(%ZF || (%SF ^ %OF))   ? src : dest] };
+INSTRUCTION "CMOVNG.reg32.reg32"   (dest, src) { *32* dest := [(%ZF || (%SF ^ %OF))   ? src : dest] };
+INSTRUCTION "CMOVNG.reg32.rm32"    (dest, src) { *32* dest := [(%ZF || (%SF ^ %OF))   ? src : dest] };
+
+INSTRUCTION "CMOVNGE.reg16.reg16"  (dest, src) { *16* dest := [(~%ZF && ~(%SF ^ %OF)) ? src : dest] };
+INSTRUCTION "CMOVNGE.reg16.rm16"   (dest, src) { *16* dest := [(~%ZF && ~(%SF ^ %OF)) ? src : dest] };
+INSTRUCTION "CMOVNGE.reg32.reg32"  (dest, src) { *32* dest := [(~%ZF && ~(%SF ^ %OF)) ? src : dest] };
+INSTRUCTION "CMOVNGE.reg32.rm32"   (dest, src) { *32* dest := [(~%ZF && ~(%SF ^ %OF)) ? src : dest] };
+
+INSTRUCTION "CMOVNL.reg16.reg16"   (dest, src) { *16* dest := [(~(%SF ^ %OF))         ? src : dest] };
+INSTRUCTION "CMOVNL.reg16.rm16"    (dest, src) { *16* dest := [(~(%SF ^ %OF))         ? src : dest] };
+INSTRUCTION "CMOVNL.reg32.reg32"   (dest, src) { *32* dest := [(~(%SF ^ %OF))         ? src : dest] };
+INSTRUCTION "CMOVNL.reg32.rm32"    (dest, src) { *32* dest := [(~(%SF ^ %OF))         ? src : dest] };
+
+INSTRUCTION "CMOVNLE.reg16.reg16"  (dest, src) { *16* dest := [(~%ZF && ~(%SF ^ %OF)) ? src : dest] };
+INSTRUCTION "CMOVNLE.reg16.rm16"   (dest, src) { *16* dest := [(~%ZF && ~(%SF ^ %OF)) ? src : dest] };
+INSTRUCTION "CMOVNLE.reg32.reg32"  (dest, src) { *32* dest := [(~%ZF && ~(%SF ^ %OF)) ? src : dest] };
+INSTRUCTION "CMOVNLE.reg32.rm32"   (dest, src) { *32* dest := [(~%ZF && ~(%SF ^ %OF)) ? src : dest] };
+
+INSTRUCTION "CMOVNO.reg16.reg16"   (dest, src) { *16* dest := [(~%OF)                 ? src : dest] };
+INSTRUCTION "CMOVNO.reg16.rm16"    (dest, src) { *16* dest := [(~%OF)                 ? src : dest] };
+INSTRUCTION "CMOVNO.reg32.reg32"   (dest, src) { *32* dest := [(~%OF)                 ? src : dest] };
+INSTRUCTION "CMOVNO.reg32.rm32"    (dest, src) { *32* dest := [(~%OF)                 ? src : dest] };
+
+INSTRUCTION "CMOVNP.reg16.reg16"   (dest, src) { *16* dest := [(~%PF)                 ? src : dest] };
+INSTRUCTION "CMOVNP.reg16.rm16"    (dest, src) { *16* dest := [(~%PF)                 ? src : dest] };
+INSTRUCTION "CMOVNP.reg32.reg32"   (dest, src) { *32* dest := [(~%PF)                 ? src : dest] };
+INSTRUCTION "CMOVNP.reg32.rm32"    (dest, src) { *32* dest := [(~%PF)                 ? src : dest] };
+
+INSTRUCTION "CMOVNS.reg16.reg16"   (dest, src) { *16* dest := [(~%SF)                 ? src : dest] };
+INSTRUCTION "CMOVNS.reg16.rm16"    (dest, src) { *16* dest := [(~%SF)                 ? src : dest] };
+INSTRUCTION "CMOVNS.reg32.reg32"   (dest, src) { *32* dest := [(~%SF)                 ? src : dest] };
+INSTRUCTION "CMOVNS.reg32.rm32"    (dest, src) { *32* dest := [(~%SF)                 ? src : dest] };
+
+INSTRUCTION "CMOVNZ.reg16.reg16"   (dest, src) { *16* dest := [(~%ZF)                 ? src : dest] };
+INSTRUCTION "CMOVNZ.reg16.rm16"    (dest, src) { *16* dest := [(~%ZF)                 ? src : dest] };
+INSTRUCTION "CMOVNZ.reg32.reg32"   (dest, src) { *32* dest := [(~%ZF)                 ? src : dest] };
+INSTRUCTION "CMOVNZ.reg32.rm32"    (dest, src) { *32* dest := [(~%ZF)                 ? src : dest] };
+
+INSTRUCTION "CMOVO.reg16.reg16"    (dest, src) { *16* dest := [(%OF)                  ? src : dest] };
+INSTRUCTION "CMOVO.reg16.rm16"     (dest, src) { *16* dest := [(%OF)                  ? src : dest] };
+INSTRUCTION "CMOVO.reg32.reg32"    (dest, src) { *32* dest := [(%OF)                  ? src : dest] };
+INSTRUCTION "CMOVO.reg32.rm32"     (dest, src) { *32* dest := [(%OF)                  ? src : dest] };
+
+INSTRUCTION "CMOVP.reg16.reg16"    (dest, src) { *16* dest := [(%PF)                  ? src : dest] };
+INSTRUCTION "CMOVP.reg16.rm16"     (dest, src) { *16* dest := [(%PF)                  ? src : dest] };
+INSTRUCTION "CMOVP.reg32.reg32"    (dest, src) { *32* dest := [(%PF)                  ? src : dest] };
+INSTRUCTION "CMOVP.reg32.rm32"     (dest, src) { *32* dest := [(%PF)                  ? src : dest] };
+
+INSTRUCTION "CMOVS.reg16.reg16"    (dest, src) { *16* dest := [(%SF)                  ? src : dest] };
+INSTRUCTION "CMOVS.reg16.rm16"     (dest, src) { *16* dest := [(%SF)                  ? src : dest] };
+INSTRUCTION "CMOVS.reg32.reg32"    (dest, src) { *32* dest := [(%SF)                  ? src : dest] };
+INSTRUCTION "CMOVS.reg32.rm32"     (dest, src) { *32* dest := [(%SF)                  ? src : dest] };
+
+INSTRUCTION "CMOVZ.reg16.reg16"    (dest, src) { *16* dest := [(%ZF)                  ? src : dest] };
+INSTRUCTION "CMOVZ.reg16.rm16"     (dest, src) { *16* dest := [(%ZF)                  ? src : dest] };
+INSTRUCTION "CMOVZ.reg32.reg32"    (dest, src) { *32* dest := [(%ZF)                  ? src : dest] };
+INSTRUCTION "CMOVZ.reg32.rm32"     (dest, src) { *32* dest := [(%ZF)                  ? src : dest] };
 
 
 # CMP
@@ -1607,29 +1521,25 @@
 
 
 # CMPXCHG
-<<<<<<< HEAD
-INSTRUCTION "CMPXCHG.rm32.reg32" (dest, src) {
-=======
-CMPXCHG.reg8.reg8 dest, src
+INSTRUCTION "CMPXCHG.reg8.reg8" (dest, src) {
     *1* %ZF := %al = dest
     *8* %ZF = 1 => dest := src
     *8* %ZF = 0 => %al := dest
-;
-
-CMPXCHG.reg16.reg16 dest, src
+};
+
+INSTRUCTION "CMPXCHG.reg16.reg16" (dest, src) {
     *1* %ZF := %ax = dest
     *16* %ZF = 1 => dest := src
     *16* %ZF = 0 => %ax := dest
-;
-
-CMPXCHG.reg32.reg32 dest, src
+};
+
+INSTRUCTION "CMPXCHG.reg32.reg32" (dest, src) {
     *1* %ZF := %eax = dest
     *32* %ZF = 1 => dest := src
     *32* %ZF = 0 => %eax := dest
-;
-
-CMPXCHG.rm32.reg32 dest, src
->>>>>>> d4d9aea8
+};
+
+INSTRUCTION "CMPXCHG.rm32.reg32" (dest, src) {
     *1* %ZF := %eax = dest
     *32* %ZF = 1 => dest := src
     *32* %ZF = 0 => %eax := dest
@@ -1637,12 +1547,12 @@
 
 
 # CMPXCHG8B
-CMPXCHG8B.rm64 dest
+INSTRUCTION "CMPXCHG8B.rm64" (dest) {
     *1* %ZF := (dest@[0:31] = %eax) && (dest@[32:63] = %edx)
     *64* %ZF = 1 => dest := %ebx | %ecx << 32
     *32* %ZF = 0 => %eax := dest@[0:31]
     *32* %ZF = 0 => %edx := dest@[32:63]
-;
+};
 
 
 # CWD
@@ -4298,87 +4208,61 @@
 
 
 # XADD
-<<<<<<< HEAD
-INSTRUCTION "XADD.rm8.reg8" (dest, src) {
-    *8* tmpb := src + dest
-    *8* src := dest
-    *8* dest := tmpb
-};
-
-INSTRUCTION "XADD.rm16.reg16" (dest, src) {
-    *16* tmph := src + dest
-    *16* src := dest
-    *16* dest := tmph
-};
-
-INSTRUCTION "XADD.rm32.reg32" (dest, src) {
-    *8* tmp1 := src + dest
-    *8* src := dest
-    *8* dest := tmp1
-};
-
-INSTRUCTION "XADD.rm64.reg64" (dest, src) {
-    *8* tmp1 := src + dest
-    *8* src := dest
-    *8* dest := tmp1
-};
-=======
-XADD.reg8.reg8 dest, src
+INSTRUCTION "XADD.reg8.reg8" (dest, src) {
     *8* tmp_src := src
     *8* tmpb := src + dest
     *8* src := dest
     *8* dest := tmpb
     ADDFLAGS8(tmp_src, src, dest)
-;
-
-XADD.rm8.reg8 dest, src
+};
+
+INSTRUCTION "XADD.rm8.reg8" (dest, src) {
     *8* tmp_src := src
     *8* tmpb := src + dest
     *8* src := dest
     *8* dest := tmpb
     ADDFLAGS8(tmp_src, src, dest)
-;
-
-XADD.reg16.reg16 dest, src
+};
+
+INSTRUCTION "XADD.reg16.reg16" (dest, src) {
     *16* tmp_src := src
     *16* tmph := src + dest
     *16* src := dest
     *16* dest := tmph
     ADDFLAGS16(tmp_src, src, dest)
-;
-
-XADD.rm16.reg16 dest, src
+};
+
+INSTRUCTION "XADD.rm16.reg16" (dest, src) {
     *16* tmp_src := src
     *16* tmph := src + dest
     *16* src := dest
     *16* dest := tmph
     ADDFLAGS16(tmp_src, src, dest)
-;
-
-XADD.reg32.reg32 dest, src
+};
+
+INSTRUCTION "XADD.reg32.reg32" (dest, src) {
     *32* tmp_src := src
     *32* tmp1 := src + dest
     *32* src := dest
     *32* dest := tmp1
     ADDFLAGS32(tmp_src, src, dest)
-;
-
-XADD.rm32.reg32 dest, src
+};
+
+INSTRUCTION "XADD.rm32.reg32" (dest, src) {
     *32* tmp_src := src
     *32* tmp1 := src + dest
     *32* src := dest
     *32* dest := tmp1
     ADDFLAGS32(tmp_src, src, dest)
-;
-
-XADD.rm64.reg64 dest, src
+};
+
+INSTRUCTION "XADD.rm64.reg64" (dest, src) {
     *64* tmp_src := src
     *64* tmp1 := src + dest
     *64* src := dest
     *64* dest := tmp1
     ADDFLAGS64(tmp_src, src, dest)
-;
->>>>>>> d4d9aea8
+};
 
 
 # XCHG
