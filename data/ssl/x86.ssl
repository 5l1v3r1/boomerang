--- conflicted
+++ resolved
@@ -977,13 +977,8 @@
 # BSWAP
 INSTRUCTION "BSWAP.reg16" (dest) {
     *16* dest := ((dest & 0x00FF) << 8) |
-<<<<<<< HEAD
-                 ((dest & 0xFF00) > 8)
-};
-=======
                  ((dest & 0xFF00) >> 8)
-;
->>>>>>> 872958d3
+};
 
 
 INSTRUCTION "BSWAP.reg32" (dest) {
